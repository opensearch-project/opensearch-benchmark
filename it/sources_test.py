--- conflicted
+++ resolved
@@ -30,17 +30,9 @@
     it.wait_until_port_is_free(port_number=port)
     assert it.execute_test(cfg, f"--pipeline=from-sources --revision=latest \
                            --workload=geonames --test-mode  --target-hosts=127.0.0.1:{port} "
-<<<<<<< HEAD
-                        f"--scenario=append-no-conflicts --provision-config-instance=4gheap "
-=======
-                        f"--test-procedure=append-no-conflicts --cluster-config=4gheap "
->>>>>>> a23c0a5d
+                        f"--scenario=append-no-conflicts --cluster-config=4gheap "
                         f"--opensearch-plugins=analysis-icu") == 0
 
     it.wait_until_port_is_free(port_number=port)
     assert it.execute_test(cfg, f"--pipeline=from-sources --workload=geonames --test-mode --target-hosts=127.0.0.1:{port} "
-<<<<<<< HEAD
-                        f"--scenario=append-no-conflicts-index-only --provision-config-instance=\"4gheap,ea\"") == 0
-=======
-                        f"--test-procedure=append-no-conflicts-index-only --cluster-config=\"4gheap,ea\"") == 0
->>>>>>> a23c0a5d
+                        f"--scenario=append-no-conflicts-index-only --cluster-config=\"4gheap,ea\"") == 0