# SPDX-License-Identifier: Apache-2.0
#
# The OpenSearch Contributors require contributions made to
# this file be licensed under the Apache-2.0 license or a
# compatible open source license.
# Modifications Copyright OpenSearch Contributors. See
# GitHub history for details.
# Licensed to Elasticsearch B.V. under one or more contributor
# license agreements. See the NOTICE file distributed with
# this work for additional information regarding copyright
# ownership. Elasticsearch B.V. licenses this file to you under
# the Apache License, Version 2.0 (the "License"); you may
# not use this file except in compliance with the License.
# You may obtain a copy of the License at
#
#	http://www.apache.org/licenses/LICENSE-2.0
#
# Unless required by applicable law or agreed to in writing,
# software distributed under the License is distributed on an
# "AS IS" BASIS, WITHOUT WARRANTIES OR CONDITIONS OF ANY
# KIND, either express or implied.  See the License for the
# specific language governing permissions and limitations
# under the License.

import collections
import numbers
import re
from enum import Enum, unique, auto, IntEnum

from osbenchmark import exceptions


class Index:
    """
    Defines an index in OpenSearch.
    """

    def __init__(self, name, body=None, types=None):
        """

        Creates a new index.

        :param name: The index name. Mandatory.
        :param body: A dict representation of the index body. Optional.
        :param types: A list of types. Should contain at least one type.
        """
        if types is None:
            types = []
        if body is None:
            body = {}
        self.name = name
        self.body = body
        self.types = types

    def matches(self, pattern):
        if pattern is None:
            return True
        elif pattern in ["_all", "*"]:
            return True
        elif self.name == pattern:
            return True
        else:
            return False

    def __str__(self):
        return self.name

    def __repr__(self):
        r = []
        for prop, value in vars(self).items():
            r.append("%s = [%s]" % (prop, repr(value)))
        return ", ".join(r)

    def __hash__(self):
        return hash(self.name)

    def __eq__(self, other):
        return self.name == other.name


class DataStream:
    """
    Defines a data stream in OpenSearch.
    """

    def __init__(self, name):
        """

        Creates a new data stream.

        :param name: The data stream name. Mandatory.
        """
        self.name = name

    def matches(self, pattern):
        if pattern is None:
            return True
        elif pattern in ["_all", "*"]:
            return True
        elif self.name == pattern:
            return True
        else:
            return False

    def __str__(self):
        return self.name

    def __repr__(self):
        r = []
        for prop, value in vars(self).items():
            r.append("%s = [%s]" % (prop, repr(value)))
        return ", ".join(r)

    def __hash__(self):
        return hash(self.name)

    def __eq__(self, other):
        return self.name == other.name


class IndexTemplate:
    """
    Defines an index template in OpenSearch.
    """

    def __init__(self, name, pattern, content, delete_matching_indices=False):
        """

        Creates a new index template.

        :param name: Name of the index template. Mandatory.
        :param pattern: The index pattern to which the index template applies. Mandatory.
        :param content: The content of the corresponding template. Mandatory.
        :param delete_matching_indices: Delete all indices that match the pattern before the benchmark iff True.
        """
        self.name = name
        self.pattern = pattern
        self.content = content
        self.delete_matching_indices = delete_matching_indices

    def __str__(self, *args, **kwargs):
        return self.name

    def __repr__(self):
        r = []
        for prop, value in vars(self).items():
            r.append("%s = [%s]" % (prop, repr(value)))
        return ", ".join(r)

    def __hash__(self):
        return hash(self.name)

    def __eq__(self, other):
        return self.name == other.name


class ComponentTemplate:
    """
    Defines a component template in OpenSearch.
    """

    def __init__(self, name, content):
        """
        Creates a new index template.
        :param name: Name of the index template. Mandatory.
        :param content: The content of the corresponding template. Mandatory.
        """
        self.name = name
        self.content = content

    def __str__(self, *args, **kwargs):
        return self.name

    def __repr__(self):
        r = []
        for prop, value in vars(self).items():
            r.append("%s = [%s]" % (prop, repr(value)))
        return ", ".join(r)

    def __hash__(self):
        return hash(self.name)

    def __eq__(self, other):
        return self.name == other.name


class Documents:
    SOURCE_FORMAT_BULK = "bulk"
    SOURCE_FORMAT_HDF5 = "hdf5"
    SOURCE_FORMAT_BIG_ANN = "big-ann"
    SUPPORTED_SOURCE_FORMAT = [SOURCE_FORMAT_BULK, SOURCE_FORMAT_HDF5, SOURCE_FORMAT_BIG_ANN]

    def __init__(self, source_format, document_file=None, document_file_parts=None, document_archive=None, base_url=None, source_url=None,
                 includes_action_and_meta_data=False,
                 number_of_documents=0, compressed_size_in_bytes=0, uncompressed_size_in_bytes=0, target_index=None,
                 target_data_stream=None, target_type=None, meta_data=None):
        """

        :param source_format: The format of these documents. Mandatory.
        :param document_file: The file name of benchmark documents after decompression. Optional (e.g. for percolation we
        just need a mapping but no documents)
        :param document_file_parts: If the document file is provided as parts, a list of dicts, each holding the filename and file size.
        :param document_archive: The file name of the compressed benchmark document name on the remote server. Optional (e.g. for
        percolation we just need a mapping but no documents)
        :param base_url: The URL from which to load data if they are not available locally. Excludes the file or object name. Optional.
        :param source_url: The full URL to the file or object from which to load data if not available locally. Optional.
        :param includes_action_and_meta_data: True, if the source file already includes the action and meta-data line. False, if it only
        contains documents.
        :param number_of_documents: The number of documents
        in the benchmark document. Needed for proper progress results_publishing. Only needed if
         a document_archive is given.
        :param compressed_size_in_bytes: The compressed size in bytes of
        the benchmark document. Needed for verification of the download and
         user results_publishing. Only useful if a document_archive is given (optional but recommended to be set).
        :param uncompressed_size_in_bytes: The size in bytes of the benchmark document after decompressing it.
        Only useful if a document_archive is given (optional but recommended to be set).
        :param target_index: The index to target for bulk operations. May be ``None`` if ``includes_action_and_meta_data`` is ``False``.
        :param target_data_stream: The data stream to target for bulk operations.
        Maybe be ``None`` if ``includes_action_and_meta_data`` is ``False``.
        :param target_type: The document type to target for bulk operations. May be ``None`` if ``includes_action_and_meta_data``
                            is ``False``.
        :param meta_data: A dict containing key-value pairs with additional meta-data describing documents. Optional.
        """

        self.source_format = source_format
        self.document_file = document_file
        self.document_file_parts = document_file_parts
        self.document_archive = document_archive
        self.base_url = base_url
        self.source_url = source_url
        self.includes_action_and_meta_data = includes_action_and_meta_data
        self._number_of_documents = number_of_documents
        self._compressed_size_in_bytes = compressed_size_in_bytes
        self._uncompressed_size_in_bytes = uncompressed_size_in_bytes
        self.target_index = target_index
        self.target_data_stream = target_data_stream
        self.target_type = target_type
        self.meta_data = meta_data or {}

    def has_compressed_corpus(self):
        return self.document_archive is not None

    def has_uncompressed_corpus(self):
        return self.document_file is not None

    @property
    def number_of_documents(self):
        return self._number_of_documents

    @number_of_documents.setter
    def number_of_documents(self, value):
        self._number_of_documents = value

    @property
    def uncompressed_size_in_bytes(self):
        return self._uncompressed_size_in_bytes

    @uncompressed_size_in_bytes.setter
    def uncompressed_size_in_bytes(self, value):
        self._uncompressed_size_in_bytes = value

    @property
    def compressed_size_in_bytes(self):
        return self._compressed_size_in_bytes

    @compressed_size_in_bytes.setter
    def compressed_size_in_bytes(self, value):
        self._compressed_size_in_bytes = value

    @property
    def number_of_lines(self):
        if self.includes_action_and_meta_data:
            return self.number_of_documents * 2
        else:
            return self.number_of_documents

    @property
    def is_bulk(self):
        return self.source_format == Documents.SOURCE_FORMAT_BULK

    @property
    def support_file_offset_table(self):
        # Will support create file offset table only for bulk source formats. In future we can move it to
        # a list instead of checking bulk directly
        return self.source_format == Documents.SOURCE_FORMAT_BULK

    @property
    def is_supported_source_format(self):
        return self.source_format in Documents.SUPPORTED_SOURCE_FORMAT

    def __str__(self):
        return "%s documents from %s" % (self.source_format, self.document_file)

    def __repr__(self):
        r = []
        for prop, value in vars(self).items():
            r.append("%s = [%s]" % (prop, repr(value)))
        return ", ".join(r)

    def __hash__(self):
        return hash(self.source_format) ^ hash(self.document_file) ^ hash(self.document_archive) ^ hash(self.base_url) ^ \
               hash(self.source_url) ^ hash(self.includes_action_and_meta_data) ^ hash(self.number_of_documents) ^ \
               hash(self.compressed_size_in_bytes) ^ hash(self.uncompressed_size_in_bytes) ^ hash(self.target_index) ^ \
               hash(self.target_data_stream) ^ hash(self.target_type) ^ hash(frozenset(self.meta_data.items()))

    def __eq__(self, othr):
        return (isinstance(othr, type(self)) and
                (self.source_format, self.document_file, self.document_archive, self.base_url, self.source_url,
                 self.includes_action_and_meta_data, self.number_of_documents, self.compressed_size_in_bytes,
                 self.uncompressed_size_in_bytes, self.target_type, self.target_data_stream, self.target_type, self.meta_data) ==
                (othr.source_format, othr.document_file, othr.document_archive, othr.base_url, self.source_url,
                 othr.includes_action_and_meta_data, othr.number_of_documents, othr.compressed_size_in_bytes,
                 othr.uncompressed_size_in_bytes, othr.target_type, othr.target_data_stream, othr.target_type, othr.meta_data))


class DocumentCorpus:
    def __init__(self, name, documents=None, meta_data=None):
        """

        :param name: The name of this document corpus. Mandatory.
        :param documents: A list of ``Documents`` instances that belong to this corpus.
        :param meta_data: A dict containing key-value pairs with additional meta-data describing this corpus. Optional.
        """
        self.name = name
        self.documents = documents or []
        self.meta_data = meta_data or {}

    def number_of_documents(self, source_format):
        num = 0
        for doc in self.documents:
            if doc.source_format == source_format:
                num += doc.number_of_documents
        return num

    def compressed_size_in_bytes(self, source_format):
        num = 0
        for doc in self.documents:
            if doc.source_format == source_format and doc.compressed_size_in_bytes is not None:
                num += doc.compressed_size_in_bytes
            else:
                return None
        return num

    def uncompressed_size_in_bytes(self, source_format):
        num = 0
        for doc in self.documents:
            if doc.source_format == source_format and doc.uncompressed_size_in_bytes is not None:
                num += doc.uncompressed_size_in_bytes
            else:
                return None
        return num

    def filter(self, source_format=None, target_indices=None, target_data_streams=None):
        filtered = []
        for d in self.documents:
            # skip if source format or target index does not match
            if source_format and d.source_format != source_format:
                continue
            if target_indices and d.target_index not in target_indices:
                continue
            if target_data_streams and d.target_data_stream not in target_data_streams:
                continue

            filtered.append(d)
        return DocumentCorpus(self.name, filtered, meta_data=dict(self.meta_data))

    def union(self, other):
        """
        Creates a new corpus based on the current and the provided other corpus. This is not meant as a generic union
        of two arbitrary corpora but rather to unify the documents referenced by two instances of the same corpus. This
        is useful when two tasks reference different subsets of a corpus and a unified view (e.g. for downloading the
        appropriate document files) is required.

        :param other: The other corpus to unify with this one. Must have the same name and meta-data.
        :return: A document corpus instance with the same and meta-data but with documents from both corpora.
        """
        if self.name != other.name:
            raise exceptions.BenchmarkAssertionError(f"Corpora names differ: [{self.name}] and [{other.name}].")
        if self.meta_data != other.meta_data:
            raise exceptions.BenchmarkAssertionError(f"Corpora meta-data differ: [{self.meta_data}] and [{other.meta_data}].")
        if self is other:
            return self
        else:
            return DocumentCorpus(name=self.name,
                                  documents=list(set(self.documents).union(other.documents)),
                                  meta_data=dict(self.meta_data))

    def __str__(self):
        return self.name

    def __repr__(self):
        r = []
        for prop, value in vars(self).items():
            r.append("%s = [%s]" % (prop, repr(value)))
        return ", ".join(r)

    def __hash__(self):
        return hash(self.name) ^ hash(self.documents) ^ hash(frozenset(self.meta_data.items()))

    def __eq__(self, othr):
        return (isinstance(othr, type(self)) and
                (self.name, self.documents, self.meta_data) ==
                (othr.name, othr.documents, othr.meta_data))


class Workload:
    """
    A workload defines the data set that is used. It corresponds loosely to a use case (e.g. logging, event processing, analytics, ...)
    """

    def __init__(self, name, description=None, meta_data=None, test_procedures=None, indices=None, data_streams=None,
                 templates=None, composable_templates=None, component_templates=None, corpora=None, has_plugins=False):
        """

        Creates a new workload.

        :param name: A short, descriptive name for this workload. As per convention, this name should be in lower-case without spaces.
        :param description: A description for this workload (should be less than 80 characters).
        :param meta_data: An optional dict of meta-data elements to attach to each metrics record. Default: {}.
        :param test_procedures: A list of one or more test_procedures to use.
        Precondition: If the list is non-empty it contains exactly one element
        with its ``default`` property set to ``True``.
        :param indices: A list of indices for this workload. May be None.
        :param data_streams: A list of data streams for this workload. May be None.
        :param templates: A list of index templates for this workload. May be None.
        :param corpora: A list of document corpus definitions for this workload. May be None.
        :param has_plugins: True iff the workload also defines plugins (e.g. custom runners or parameter sources).
        """
        self.name = name
        self.meta_data = meta_data if meta_data else {}
        self.description = description if description is not None else ""
        self.test_procedures = test_procedures if test_procedures else []
        self.indices = indices if indices else []
        self.data_streams = data_streams if data_streams else []
        self.corpora = corpora if corpora else []
        self.templates = templates if templates else []
        self.composable_templates = composable_templates if composable_templates else []
        self.component_templates = component_templates if component_templates else []
        self.has_plugins = has_plugins

    @property
    def default_test_procedure(self):
        for test_procedure in self.test_procedures:
            if test_procedure.default:
                return test_procedure
        # This should only happen if we don't have any test_procedures
        return None

    @property
    def selected_test_procedure(self):
        for test_procedure in self.test_procedures:
            if test_procedure.selected:
                return test_procedure
        return None

    @property
    def selected_test_procedure_or_default(self):
        selected = self.selected_test_procedure
        return selected if selected else self.default_test_procedure

    def find_test_procedure_or_default(self, name):
        """
        :param name: The name of the test_procedure to find.
        :return: The test_procedure with the given name. The default test_procedure, if the name is "" or ``None``.
        """
        if name in [None, ""]:
            return self.default_test_procedure
        else:
            return self.find_test_procedure(name)

    def find_test_procedure(self, name):
        for test_procedure in self.test_procedures:
            if test_procedure.name == name:
                return test_procedure
        raise exceptions.InvalidName("Unknown test_procedure [%s] for workload [%s]" % (name, self.name))

    @property
    def number_of_documents(self):
        num_docs = 0
        for corpus in self.corpora:
            # TODO #341: Improve API to let users define what they want (everything, just specific types, ...)
            num_docs += corpus.number_of_documents(Documents.SOURCE_FORMAT_BULK)
        return num_docs

    @property
    def compressed_size_in_bytes(self):
        size = 0
        for corpus in self.corpora:
            # TODO #341: Improve API to let users define what they want (everything, just specific types, ...)
            curr_size = corpus.compressed_size_in_bytes(Documents.SOURCE_FORMAT_BULK)
            if curr_size is not None:
                size += curr_size
            else:
                return None
        return size

    @property
    def uncompressed_size_in_bytes(self):
        size = 0
        for corpus in self.corpora:
            # TODO #341: Improve API to let users define what they want (everything, just specific types, ...)
            curr_size = corpus.uncompressed_size_in_bytes(Documents.SOURCE_FORMAT_BULK)
            if curr_size is not None:
                size += curr_size
            else:
                return None
        return size

    def __str__(self):
        return self.name

    def __repr__(self):
        r = []
        for prop, value in vars(self).items():
            r.append("%s = [%s]" % (prop, repr(value)))
        return ", ".join(r)

    def __hash__(self):
        return hash(self.name) ^ hash(self.meta_data) ^ hash(self.description) ^ hash(self.test_procedures) ^ \
               hash(self.indices) ^ hash(self.templates) ^ hash(self.composable_templates) ^ hash(self.component_templates) \
               ^ hash(self.corpora)

    def __eq__(self, othr):
        return (isinstance(othr, type(self)) and
                (self.name, self.meta_data, self.description, self.test_procedures, self.indices, self.data_streams,
                 self.templates, self.composable_templates, self.component_templates, self.corpora) ==
                (othr.name, othr.meta_data, othr.description, othr.test_procedures, othr.indices, othr.data_streams,
                 othr.templates, othr.composable_templates, othr.component_templates, othr.corpora))


class TestProcedure:
    """
    A test procedure defines the concrete operations that will be done.
    """
    #Pytest throws a collection warning if the following line is removed
    __test__ = False
    def __init__(self,
                 name,
                 description=None,
                 user_info=None,
                 default=False,
                 selected=False,
                 auto_generated=False,
                 parameters=None,
                 meta_data=None,
                 schedule=None):
        self.name = name
        self.parameters = parameters if parameters else {}
        self.meta_data = meta_data if meta_data else {}
        self.description = description
        self.user_info = user_info
        self.default = default
        self.selected = selected
        self.serverless_info = []
        self.auto_generated = auto_generated
        self.schedule = schedule if schedule else []

    def prepend_tasks(self, tasks):
        self.schedule = tasks + self.schedule

    def remove_task(self, task):
        self.schedule.remove(task)

    def __str__(self):
        return self.name

    def __repr__(self):
        r = []
        for prop, value in vars(self).items():
            r.append("%s = [%s]" % (prop, repr(value)))
        return ", ".join(r)

    def __hash__(self):
        return hash(self.name) ^ hash(self.description) ^ hash(self.default) ^ \
               hash(self.selected) ^ hash(self.auto_generated) ^ hash(self.parameters) ^ hash(self.meta_data) ^ \
               hash(self.schedule)

    def __eq__(self, othr):
        return (isinstance(othr, type(self)) and
                (self.name, self.description, self.default, self.selected, self.auto_generated,
                 self.parameters, self.meta_data, self.schedule) ==
                (othr.name, othr.description, othr.default, othr.selected, othr.auto_generated,
                 othr.parameters, othr.meta_data, othr.schedule))

@unique
class AdminStatus(Enum):
    # We can't use True/False as they are keywords
    Yes = auto()
    No = auto()


@unique
class ServerlessStatus(IntEnum):
    Blocked = auto()
    Public = auto()

@unique
class OperationType(Enum):
    # for the time being we are not considering this action as administrative
    IndexStats = (1, AdminStatus.No, ServerlessStatus.Blocked)
    NodeStats = (2, AdminStatus.No, ServerlessStatus.Blocked)
    Search = (3, AdminStatus.No, ServerlessStatus.Public)
    Bulk = (4, AdminStatus.No, ServerlessStatus.Public)
    RawRequest = (5, AdminStatus.No, ServerlessStatus.Public)
    WaitForRecovery = (6, AdminStatus.No, ServerlessStatus.Blocked)
    WaitForSnapshotCreate = (7, AdminStatus.No, ServerlessStatus.Blocked)
    Composite = (8, AdminStatus.No, ServerlessStatus.Public)
    SubmitAsyncSearch = (9, AdminStatus.No, ServerlessStatus.Blocked)
    GetAsyncSearch = (10, AdminStatus.No, ServerlessStatus.Blocked)
    DeleteAsyncSearch = (11, AdminStatus.No, ServerlessStatus.Blocked)
    PaginatedSearch = (12, AdminStatus.No, ServerlessStatus.Public)
    ScrollSearch = (13, AdminStatus.No, ServerlessStatus.Public)
    CreatePointInTime = (14, AdminStatus.No, ServerlessStatus.Blocked)
    DeletePointInTime = (15, AdminStatus.No, ServerlessStatus.Blocked)
    ListAllPointInTime = (16, AdminStatus.No, ServerlessStatus.Blocked)
    VectorSearch = (17, AdminStatus.No, ServerlessStatus.Public)
    BulkVectorDataSet = (18, AdminStatus.No, ServerlessStatus.Public)
    TrainKnnModel = (19, AdminStatus.No, ServerlessStatus.Public)
    DeleteKnnModel = (20, AdminStatus.No, ServerlessStatus.Public)
    ProduceStreamMessage = (21, AdminStatus.No, ServerlessStatus.Blocked)

    # administrative actions
<<<<<<< HEAD
    ForceMerge = (22, AdminStatus.Yes, ServerlessStatus.Blocked)
    ClusterHealth = (23, AdminStatus.Yes, ServerlessStatus.Blocked)
    PutPipeline = (24, AdminStatus.Yes, ServerlessStatus.Public)
    DeletePipeline = (25, AdminStatus.Yes, ServerlessStatus.Public)
    Refresh = (26, AdminStatus.Yes, ServerlessStatus.Public)
    CreateIndex = (27, AdminStatus.Yes, ServerlessStatus.Public)
    DeleteIndex = (28, AdminStatus.Yes, ServerlessStatus.Public)
    CreateIndexTemplate = (29, AdminStatus.Yes, ServerlessStatus.Blocked)
    DeleteIndexTemplate = (30, AdminStatus.Yes, ServerlessStatus.Blocked)
    ShrinkIndex = (31, AdminStatus.Yes, ServerlessStatus.Blocked)
    Sleep = (32, AdminStatus.Yes, ServerlessStatus.Public)
    DeleteSnapshotRepository = (33, AdminStatus.Yes, ServerlessStatus.Blocked)
    CreateSnapshotRepository = (34, AdminStatus.Yes, ServerlessStatus.Blocked)
    CreateSnapshot = (35, AdminStatus.Yes, ServerlessStatus.Blocked)
    RestoreSnapshot = (36, AdminStatus.Yes, ServerlessStatus.Blocked)
    PutSettings = (37, AdminStatus.Yes, ServerlessStatus.Blocked)
    CreateTransform = (38, AdminStatus.Yes, ServerlessStatus.Blocked)
    StartTransform = (39, AdminStatus.Yes, ServerlessStatus.Blocked)
    WaitForTransform = (40, AdminStatus.Yes, ServerlessStatus.Blocked)
    DeleteTransform = (41, AdminStatus.Yes, ServerlessStatus.Blocked)
    CreateDataStream = (42, AdminStatus.Yes, ServerlessStatus.Blocked)
    DeleteDataStream = (43, AdminStatus.Yes, ServerlessStatus.Blocked)
    CreateComposableTemplate = (44, AdminStatus.Yes, ServerlessStatus.Blocked)
    DeleteComposableTemplate = (45, AdminStatus.Yes, ServerlessStatus.Blocked)
    CreateComponentTemplate = (46, AdminStatus.Yes, ServerlessStatus.Blocked)
    DeleteComponentTemplate = (47, AdminStatus.Yes, ServerlessStatus.Blocked)
    CreateSearchPipeline = (48, AdminStatus.Yes, ServerlessStatus.Public)
    DeleteMlModel = (49, AdminStatus.Yes, ServerlessStatus.Public)
    RegisterMlModel = (50, AdminStatus.Yes, ServerlessStatus.Public)
    DeployMlModel = (51, AdminStatus.Yes, ServerlessStatus.Public)
    UpdateConcurrentSegmentSearchSettings = (52, AdminStatus.Yes, ServerlessStatus.Blocked)

    def __init__(self, id: int, admin_status: AdminStatus, serverless_status: ServerlessStatus):
        self.id = id
        self.admin_status = admin_status
        self.serverless_status = serverless_status
=======
    ForceMerge = 1001
    ClusterHealth = 1002
    PutPipeline = 1003
    DeletePipeline = 1004
    Refresh = 1005
    CreateIndex = 1006
    DeleteIndex = 1007
    CreateIndexTemplate = 1008
    DeleteIndexTemplate = 1009
    ShrinkIndex = 1010
    Sleep = 1018
    DeleteSnapshotRepository = 1019
    CreateSnapshotRepository = 1020
    CreateSnapshot = 1021
    RestoreSnapshot = 1022
    PutSettings = 1023
    CreateTransform = 1024
    StartTransform = 1025
    WaitForTransform = 1026
    DeleteTransform = 1027
    CreateDataStream = 1028
    DeleteDataStream = 1029
    CreateComposableTemplate = 1030
    DeleteComposableTemplate = 1031
    CreateComponentTemplate = 1032
    DeleteComponentTemplate = 1033
    CreateSearchPipeline = 1040
    DeleteMlModel = 1041
    RegisterMlModel = 1042
    DeployMlModel = 1043
    UpdateConcurrentSegmentSearchSettings = 1044
    CreateMlConnector = 1045
    DeleteMlConnector = 1046
    RegisterRemoteMlModel = 1047
>>>>>>> c5b61f3d

    @property
    def admin_op(self):
        # pylint: disable=comparison-with-callable
        return self.admin_status == AdminStatus.Yes

    def to_hyphenated_string(self):
        """
        Turns enum constants into hyphenated names, e.g. ``WaitForTransform`` becomes ``wait-for-transform``.
        """
        # Pylint complains that self.name is not iterable
        # pylint: disable=not-an-iterable
        return "".join(["-" + c.lower() if c.isupper() else c for c in self.name]).lstrip("-")

    # pylint: disable=too-many-return-statements
    @classmethod
    def from_hyphenated_string(cls, v):
        if v == "force-merge":
            return OperationType.ForceMerge
        elif v == "index-stats":
            return OperationType.IndexStats
        elif v == "node-stats":
            return OperationType.NodeStats
        elif v == "search":
            return OperationType.Search
        elif v == "scroll-search":
            return OperationType.ScrollSearch
        elif v == "paginated-search":
            return OperationType.PaginatedSearch
        elif v == "vector-search":
            return OperationType.VectorSearch
        elif v == "bulk-vector-data-set":
            return OperationType.BulkVectorDataSet
        elif v == "cluster-health":
            return OperationType.ClusterHealth
        elif v == "bulk":
            return OperationType.Bulk
        elif v == "raw-request":
            return OperationType.RawRequest
        elif v == "put-pipeline":
            return OperationType.PutPipeline
        elif v == "delete-pipeline":
            return OperationType.DeletePipeline
        elif v == "refresh":
            return OperationType.Refresh
        elif v == "create-index":
            return OperationType.CreateIndex
        elif v == "delete-index":
            return OperationType.DeleteIndex
        elif v == "create-index-template":
            return OperationType.CreateIndexTemplate
        elif v == "delete-index-template":
            return OperationType.DeleteIndexTemplate
        elif v == "create-composable-template":
            return OperationType.CreateComposableTemplate
        elif v == "delete-composable-template":
            return OperationType.DeleteComposableTemplate
        elif v == "create-component-template":
            return OperationType.CreateComponentTemplate
        elif v == "delete-component-template":
            return OperationType.DeleteComponentTemplate
        elif v == "shrink-index":
            return OperationType.ShrinkIndex
        elif v == "sleep":
            return OperationType.Sleep
        elif v == "delete-snapshot-repository":
            return OperationType.DeleteSnapshotRepository
        elif v == "create-snapshot-repository":
            return OperationType.CreateSnapshotRepository
        elif v == "create-snapshot":
            return OperationType.CreateSnapshot
        elif v == "wait-for-snapshot-create":
            return OperationType.WaitForSnapshotCreate
        elif v == "restore-snapshot":
            return OperationType.RestoreSnapshot
        elif v == "wait-for-recovery":
            return OperationType.WaitForRecovery
        elif v == "put-settings":
            return OperationType.PutSettings
        elif v == "create-transform":
            return OperationType.CreateTransform
        elif v == "start-transform":
            return OperationType.StartTransform
        elif v == "wait-for-transform":
            return OperationType.WaitForTransform
        elif v == "delete-transform":
            return OperationType.DeleteTransform
        elif v == "create-data-stream":
            return OperationType.CreateDataStream
        elif v == "delete-data-stream":
            return OperationType.DeleteDataStream
        elif v == "composite":
            return OperationType.Composite
        elif v == "submit-async-search":
            return OperationType.SubmitAsyncSearch
        elif v == "get-async-search":
            return OperationType.GetAsyncSearch
        elif v == "delete-async-search":
            return OperationType.DeleteAsyncSearch
        elif v == "create-point-in-time":
            return OperationType.CreatePointInTime
        elif v == "delete-point-in-time":
            return OperationType.DeletePointInTime
        elif v == "list-all-point-in-time":
            return OperationType.ListAllPointInTime
        elif v == "create-search-pipeline":
            return OperationType.CreateSearchPipeline
        elif v == "delete-ml-model":
            return OperationType.DeleteMlModel
        elif v == "register-ml-model":
            return OperationType.RegisterMlModel
        elif v == "deploy-ml-model":
            return OperationType.DeployMlModel
        elif v == "train-knn-model":
            return OperationType.TrainKnnModel
        elif v == "delete-knn-model":
            return OperationType.DeleteKnnModel
        elif v == "create-ml-connector":
            return OperationType.CreateMlConnector
        elif v == "delete-ml-connector":
            return OperationType.DeleteMlConnector
        elif v == "register-remote-ml-model":
            return OperationType.RegisterRemoteMlModel
        elif v == "update-concurrent-segment-search-settings":
            return OperationType.UpdateConcurrentSegmentSearchSettings
        elif v == "produce-stream-message":
            return OperationType.ProduceStreamMessage
        else:
            raise KeyError(f"No enum value for [{v}]")

@unique
class IndexCodec(Enum):
    Default = "default"
    BestCompression = "best_compression"
    ZSTD = "zstd"
    ZSTDNODICT = "zstd_no_dict"
    QATDEFLATE = "qat_deflate"
    QATLZ4 = "qat_lz4"

    @classmethod
    def is_codec_valid(cls, codec):
        available_codecs = cls.get_available_codecs()
        if codec.lower() in available_codecs:
            return True

        raise ValueError(f"Invalid index.codec value '{codec}'. Choose from available codecs: {available_codecs}")

    @classmethod
    def get_available_codecs(cls):
        return list(map(lambda codec: codec.value, cls))


class TaskNameFilter:
    def __init__(self, name):
        self.name = name

    def matches(self, task):
        return self.name == task.name

    def __hash__(self):
        return hash(self.name)

    def __eq__(self, other):
        return isinstance(other, type(self)) and self.name == other.name

    def __str__(self, *args, **kwargs):
        return f"filter for task name [{self.name}]"


class TaskOpTypeFilter:
    def __init__(self, op_type_name):
        self.op_type = op_type_name

    def matches(self, task):
        return self.op_type == task.operation.type

    def __hash__(self):
        return hash(self.op_type)

    def __eq__(self, other):
        return isinstance(other, type(self)) and self.op_type == other.op_type

    def __str__(self, *args, **kwargs):
        return f"filter for operation type [{self.op_type}]"


class TaskTagFilter:
    def __init__(self, tag_name):
        self.tag_name = tag_name

    def matches(self, task):
        return self.tag_name in task.tags

    def __hash__(self):
        return hash(self.tag_name)

    def __eq__(self, other):
        return isinstance(other, type(self)) and self.tag_name == other.tag_name

    def __str__(self, *args, **kwargs):
        return f"filter for tasks tagged [{self.tag_name}]"


class Singleton(type):
    _instances = {}

    def __call__(cls, *args, **kwargs):
        if cls not in cls._instances:
            cls._instances[cls] = super(Singleton, cls).__call__(*args, **kwargs)
        return cls._instances[cls]


# Schedule elements
class Parallel:
    def __init__(self, tasks, clients=None):
        self.tasks = tasks
        self._clients = clients
        self.nested = True

    @property
    def clients(self):
        if self._clients is not None:
            return self._clients
        else:
            num_clients = 0
            for task in self.tasks:
                num_clients += task.clients
            return num_clients

    def matches(self, task_filter):
        # a parallel element matches if any of its elements match
        for task in self.tasks:
            if task.matches(task_filter):
                return True
        return False

    def remove_task(self, task):
        self.tasks.remove(task)

    def __iter__(self):
        return iter(self.tasks)

    def __str__(self, *args, **kwargs):
        return "%d parallel tasks" % len(self.tasks)

    def __repr__(self):
        r = []
        for prop, value in vars(self).items():
            r.append("%s = [%s]" % (prop, repr(value)))
        return ", ".join(r)

    def __hash__(self):
        return hash(self.tasks)

    def __eq__(self, other):
        return isinstance(other, type(self)) and self.tasks == other.tasks


Throughput = collections.namedtuple("Throughput", ["value", "unit"])


class Task:
    THROUGHPUT_PATTERN = re.compile(r"(?P<value>(\d*\.)?\d+)\s(?P<unit>\w+/s)")
    IGNORE_RESPONSE_ERROR_LEVEL_WHITELIST = ["non-fatal"]

    def __init__(self, name, operation, tags=None, meta_data=None, warmup_iterations=None, iterations=None,
                 warmup_time_period=None, time_period=None, ramp_up_time_period=None, clients=1, completes_parent=False,
                 schedule=None, params=None):
        self.name = name
        self.operation = operation
        if isinstance(tags, str):
            self.tags = [tags]
        elif tags:
            self.tags = tags
        else:
            self.tags = []
        self.meta_data = meta_data if meta_data else {}
        self.warmup_iterations = warmup_iterations
        self.iterations = iterations
        self.warmup_time_period = warmup_time_period
        self.time_period = time_period
        self.ramp_up_time_period = ramp_up_time_period
        self.clients = clients
        self.completes_parent = completes_parent
        self.schedule = schedule
        self.params = params if params else {}
        self.nested = False

    def matches(self, task_filter):
        return task_filter.matches(self)

    @property
    def target_throughput(self):
        def numeric(v):
            # While booleans can be converted to a number (False -> 0, True -> 1), we don't want to allow that here
            return isinstance(v, numbers.Number) and not isinstance(v, bool)

        target_throughput = self.params.get("target-throughput")
        target_interval = self.params.get("target-interval")

        if target_interval is not None and target_throughput is not None:
            raise exceptions.InvalidSyntax(f"Task [{self}] specifies target-interval [{target_interval}] and "
                                           f"target-throughput [{target_throughput}] but only one of them is allowed.")

        value = None
        unit = "ops/s"

        if target_interval:
            if not numeric(target_interval):
                raise exceptions.InvalidSyntax(f"Target interval [{target_interval}] for task [{self}] must be numeric.")
            value = 1 / float(target_interval)
        elif target_throughput:
            if isinstance(target_throughput, str):
                matches = re.match(Task.THROUGHPUT_PATTERN, target_throughput)
                if matches:
                    value = float(matches.group("value"))
                    unit = matches.group("unit")
                else:
                    raise exceptions.InvalidSyntax(f"Task [{self}] specifies invalid target throughput [{target_throughput}].")
            elif numeric(target_throughput):
                value = float(target_throughput)
            else:
                raise exceptions.InvalidSyntax(f"Target throughput [{target_throughput}] for task [{self}] "
                                               f"must be string or numeric.")

        if value:
            return Throughput(value, unit)
        else:
            return None

    @property
    def ignore_response_error_level(self):
        ignore_response_error_level = self.params.get("ignore-response-error-level")

        if ignore_response_error_level and \
                ignore_response_error_level not in Task.IGNORE_RESPONSE_ERROR_LEVEL_WHITELIST:
            raise exceptions.InvalidSyntax(
                f"Task [{self}] specifies ignore-response-error-level to [{ignore_response_error_level}] but "
                f"the only allowed values are [{','.join(Task.IGNORE_RESPONSE_ERROR_LEVEL_WHITELIST)}].")

        return ignore_response_error_level

    def error_behavior(self, default_error_behavior):
        """
        Returns the desired behavior when encountering errors during task execution.

        :param default_error_behavior: (str) the default error behavior for the benchmark
        :return: (str) prescribing error handling when a non-fatal error occurs:
            "abort": will fail when any error gets encountered
            "continue": will continue for non fatal errors
        """

        behavior = "continue"
        if default_error_behavior == "abort":
            if self.ignore_response_error_level != "non-fatal":
                behavior = "abort"

        return behavior

    def __hash__(self):
        # Note that we do not include `params` in __hash__ and __eq__ (the other attributes suffice to uniquely define a task)
        return hash(self.name) ^ hash(self.operation) ^ hash(self.warmup_iterations) ^ hash(self.iterations) ^ \
               hash(self.warmup_time_period) ^ hash(self.time_period) ^ hash(self.ramp_up_time_period) ^ \
               hash(self.clients) ^ hash(self.schedule) ^ hash(self.completes_parent)

    def __eq__(self, other):
        # Note that we do not include `params` in __hash__ and __eq__ (the other attributes suffice to uniquely define a task)
        return isinstance(other, type(self)) and (self.name, self.operation, self.warmup_iterations, self.iterations,
                                                  self.warmup_time_period, self.time_period, self.ramp_up_time_period,
                                                  self.clients, self.schedule,self.completes_parent) == (other.name,
                                                                             other.operation, other.warmup_iterations,
                                                                             other.iterations, other.warmup_time_period, other.time_period,
                                                                             self.ramp_up_time_period, other.clients, other.schedule,
                                                                             other.completes_parent)

    def __iter__(self):
        return iter([self])

    def __str__(self, *args, **kwargs):
        return self.name

    def __repr__(self):
        r = []
        for prop, value in vars(self).items():
            r.append("%s = [%s]" % (prop, repr(value)))
        return ", ".join(r)


class Operation:
    def __init__(self, name, operation_type, meta_data=None, params=None, param_source=None):
        if params is None:
            params = {}
        self.name = name
        self.meta_data = meta_data if meta_data else {}
        self.type = operation_type
        self.params = params
        self.param_source = param_source

    @property
    def include_in_results_publishing(self):
        return self.params.get("include-in-results_publishing", True)

    @property
    def run_on_serverless(self):
        return self.params.get("serverless", None)

    def __hash__(self):
        return hash(self.name)

    def __eq__(self, other):
        return isinstance(other, type(self)) and self.name == other.name

    def __str__(self, *args, **kwargs):
        return self.name

    def __repr__(self):
        r = []
        for prop, value in vars(self).items():
            r.append("%s = [%s]" % (prop, repr(value)))
        return ", ".join(r)<|MERGE_RESOLUTION|>--- conflicted
+++ resolved
@@ -620,7 +620,6 @@
     ProduceStreamMessage = (21, AdminStatus.No, ServerlessStatus.Blocked)
 
     # administrative actions
-<<<<<<< HEAD
     ForceMerge = (22, AdminStatus.Yes, ServerlessStatus.Blocked)
     ClusterHealth = (23, AdminStatus.Yes, ServerlessStatus.Blocked)
     PutPipeline = (24, AdminStatus.Yes, ServerlessStatus.Public)
@@ -657,42 +656,6 @@
         self.id = id
         self.admin_status = admin_status
         self.serverless_status = serverless_status
-=======
-    ForceMerge = 1001
-    ClusterHealth = 1002
-    PutPipeline = 1003
-    DeletePipeline = 1004
-    Refresh = 1005
-    CreateIndex = 1006
-    DeleteIndex = 1007
-    CreateIndexTemplate = 1008
-    DeleteIndexTemplate = 1009
-    ShrinkIndex = 1010
-    Sleep = 1018
-    DeleteSnapshotRepository = 1019
-    CreateSnapshotRepository = 1020
-    CreateSnapshot = 1021
-    RestoreSnapshot = 1022
-    PutSettings = 1023
-    CreateTransform = 1024
-    StartTransform = 1025
-    WaitForTransform = 1026
-    DeleteTransform = 1027
-    CreateDataStream = 1028
-    DeleteDataStream = 1029
-    CreateComposableTemplate = 1030
-    DeleteComposableTemplate = 1031
-    CreateComponentTemplate = 1032
-    DeleteComponentTemplate = 1033
-    CreateSearchPipeline = 1040
-    DeleteMlModel = 1041
-    RegisterMlModel = 1042
-    DeployMlModel = 1043
-    UpdateConcurrentSegmentSearchSettings = 1044
-    CreateMlConnector = 1045
-    DeleteMlConnector = 1046
-    RegisterRemoteMlModel = 1047
->>>>>>> c5b61f3d
 
     @property
     def admin_op(self):
