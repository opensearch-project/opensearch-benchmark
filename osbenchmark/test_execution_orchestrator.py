--- conflicted
+++ resolved
@@ -223,30 +223,17 @@
         self.test_execution.revision = revision
         # store test_execution initially (without any results) so other components can retrieve full metadata
         self.test_execution_store.store_test_execution(self.test_execution)
-<<<<<<< HEAD
         if self.test_execution.scenario.auto_generated:
-            console.info("Executing test with workload [{}] and provision_config_instance {} with version [{}].\n"
-=======
-        if self.test_execution.test_procedure.auto_generated:
             console.info("Executing test with workload [{}] and cluster_config {} with version [{}].\n"
->>>>>>> a23c0a5d
                          .format(self.test_execution.workload_name,
                          self.test_execution.cluster_config,
                          self.test_execution.distribution_version))
         else:
-<<<<<<< HEAD
-            console.info("Executing test with workload [{}], scenario [{}] and provision_config_instance {} with version [{}].\n"
+            console.info("Executing test with workload [{}], scenario [{}] and cluster_config {} with version [{}].\n"
                          .format(
                              self.test_execution.workload_name,
                              self.test_execution.scenario_name,
-                             self.test_execution.provision_config_instance,
-=======
-            console.info("Executing test with workload [{}], test_procedure [{}] and cluster_config {} with version [{}].\n"
-                         .format(
-                             self.test_execution.workload_name,
-                             self.test_execution.test_procedure_name,
                              self.test_execution.cluster_config,
->>>>>>> a23c0a5d
                              self.test_execution.distribution_version
                              ))
 
