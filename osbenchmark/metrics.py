--- conflicted
+++ resolved
@@ -332,17 +332,13 @@
 
 
 def calculate_results(store, test_execution):
-<<<<<<< HEAD
-    calc = GlobalStatsCalculator(store, test_execution.workload, test_execution.scenario)
-=======
     calc = GlobalStatsCalculator(
         store,
         test_execution.workload,
-        test_execution.test_procedure,
+        test_execution.scenario,
         latency_percentiles=test_execution.latency_percentiles,
         throughput_percentiles=test_execution.throughput_percentiles
         )
->>>>>>> f11d8901
     return calc()
 
 
@@ -1312,14 +1308,9 @@
     return TestExecution(benchmark_version, benchmark_revision,
     environment, test_execution_id, test_execution_timestamp,
     pipeline, user_tags, workload,
-<<<<<<< HEAD
     workload_params, scenario, provision_config_instance, provision_config_instance_params,
-    plugin_params, workload_revision)
-=======
-    workload_params, test_procedure, provision_config_instance, provision_config_instance_params,
     plugin_params, workload_revision, latency_percentiles=latency_percentiles,
     throughput_percentiles=throughput_percentiles)
->>>>>>> f11d8901
 
 
 class TestExecution:
@@ -1337,18 +1328,13 @@
             meta_data = {}
             if workload:
                 meta_data.update(workload.meta_data)
-<<<<<<< HEAD
             if scenario:
                 meta_data.update(scenario.meta_data)
-=======
-            if test_procedure:
-                meta_data.update(test_procedure.meta_data)
         if latency_percentiles:
             # split comma-separated string into list of floats
             latency_percentiles = [float(value) for value in latency_percentiles.split(",")]
         if throughput_percentiles:
             throughput_percentiles = [float(value) for value in throughput_percentiles.split(",")]
->>>>>>> f11d8901
         self.benchmark_version = benchmark_version
         self.benchmark_revision = benchmark_revision
         self.environment_name = environment_name
@@ -1742,30 +1728,22 @@
     return filter_percentiles_by_sample_size(sample_size, percentiles)
 
 class GlobalStatsCalculator:
-<<<<<<< HEAD
-    def __init__(self, store, workload, scenario):
+    DEFAULT_LATENCY_PERCENTILES = "50,90,99,99.9,99.99,100"
+    DEFAULT_LATENCY_PERCENTILES_LIST = [float(value) for value in DEFAULT_LATENCY_PERCENTILES.split(",")]
+
+    DEFAULT_THROUGHPUT_PERCENTILES = ""
+    DEFAULT_THROUGHPUT_PERCENTILES_LIST = []
+
+    OTHER_PERCENTILES = [50,90,99,99.9,99.99,100]
+    # Use these percentiles when the single_latency fn is called for something other than latency
+
+    def __init__(self, store, workload, scenario, latency_percentiles=None, throughput_percentiles=None):
         self.store = store
         self.logger = logging.getLogger(__name__)
         self.workload = workload
         self.scenario = scenario
-=======
-    DEFAULT_LATENCY_PERCENTILES = "50,90,99,99.9,99.99,100"
-    DEFAULT_LATENCY_PERCENTILES_LIST = [float(value) for value in DEFAULT_LATENCY_PERCENTILES.split(",")]
-
-    DEFAULT_THROUGHPUT_PERCENTILES = ""
-    DEFAULT_THROUGHPUT_PERCENTILES_LIST = []
-
-    OTHER_PERCENTILES = [50,90,99,99.9,99.99,100]
-    # Use these percentiles when the single_latency fn is called for something other than latency
-
-    def __init__(self, store, workload, test_procedure, latency_percentiles=None, throughput_percentiles=None):
-        self.store = store
-        self.logger = logging.getLogger(__name__)
-        self.workload = workload
-        self.test_procedure = test_procedure
         self.latency_percentiles = latency_percentiles
         self.throughput_percentiles = throughput_percentiles
->>>>>>> f11d8901
 
     def __call__(self):
         result = GlobalStats()
