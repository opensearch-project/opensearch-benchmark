# SPDX-License-Identifier: Apache-2.0
#
# The OpenSearch Contributors require contributions made to
# this file be licensed under the Apache-2.0 license or a
# compatible open source license.
# Modifications Copyright OpenSearch Contributors. See
# GitHub history for details.
# Licensed to Elasticsearch B.V. under one or more contributor
# license agreements. See the NOTICE file distributed with
# this work for additional information regarding copyright
# ownership. Elasticsearch B.V. licenses this file to you under
# the Apache License, Version 2.0 (the "License"); you may
# not use this file except in compliance with the License.
# You may obtain a copy of the License at
#
#	http://www.apache.org/licenses/LICENSE-2.0
#
# Unless required by applicable law or agreed to in writing,
# software distributed under the License is distributed on an
# "AS IS" BASIS, WITHOUT WARRANTIES OR CONDITIONS OF ANY
# KIND, either express or implied.  See the License for the
# specific language governing permissions and limitations
# under the License.

import collections
import glob
import json
import logging
import math
import os
import pickle
import random
import statistics
import sys
import time
import zlib
from enum import Enum, IntEnum
from http.client import responses
import opensearchpy.helpers
import tabulate

from osbenchmark import client, time, exceptions, config, version, paths
from osbenchmark.utils import convert, console, io, versions


class OsClient:
    """
    Provides a stripped-down client interface that is easier to exchange for testing
    """

    def __init__(self, client, cluster_version=None):
        self._client = client
        self.logger = logging.getLogger(__name__)
        self._cluster_version = cluster_version
        self._cluster_distribution = None

    def probe_version(self):
        info = self.guarded(self._client.info)
        try:
            self._cluster_version = versions.components(info["version"]["number"])
        except BaseException:
            msg = "Could not determine version of metrics cluster"
            self.logger.exception(msg)
            raise exceptions.BenchmarkError(msg)

        try:
            self._cluster_distribution = info["version"]["distribution"]
        except BaseException:
            msg = "Could not determine distribution of metrics cluster, assuming elasticsearch"
            self.logger.exception(msg)
            self._cluster_distribution = "elasticsearch"

    def put_template(self, name, template):
        return self.guarded(self._client.indices.put_template, name=name, body=template)

    def template_exists(self, name):
        return self.guarded(self._client.indices.exists_template, name)

    def delete_template(self,  name):
        self.guarded(self._client.indices.delete_template, name)

    def get_index(self, name):
        return self.guarded(self._client.indices.get,  name)

    def create_index(self, index):
        # ignore 400 cause by IndexAlreadyExistsException when creating an index
        return self.guarded(self._client.indices.create, index=index, ignore=400)

    def exists(self, index):
        return self.guarded(self._client.indices.exists, index=index)

    def refresh(self, index):
        return self.guarded(self._client.indices.refresh, index=index)

    def bulk_index(self, index, doc_type, items):
        self.guarded(opensearchpy.helpers.bulk, self._client, items, index=index, chunk_size=5000)

    def index(self, index, doc_type, item, id=None):
        doc = {
            "_source": item
        }
        if id:
            doc["_id"] = id
        self.bulk_index(index, doc_type, [doc])

    def search(self, index, body):
        return self.guarded(self._client.search, index=index, body=body)

    def guarded(self, target, *args, **kwargs):
        # pylint: disable=import-outside-toplevel
        import opensearchpy
        max_execution_count = 11
        execution_count = 0

        while execution_count < max_execution_count:
            time_to_sleep = 2 ** execution_count + random.random()
            execution_count += 1

            try:
                return target(*args, **kwargs)
            except opensearchpy.exceptions.AuthenticationException:
                # we know that it is just one host (see OsClientFactory)
                node = self._client.transport.hosts[0]
                msg = "The configured user could not authenticate against your OpenSearch metrics store running on host [%s] at " \
                      "port [%s] (wrong password?). Please fix the configuration in [%s]." % \
                      (node["host"], node["port"], config.ConfigFile().location)
                self.logger.exception(msg)
                raise exceptions.SystemSetupError(msg)
            except opensearchpy.exceptions.AuthorizationException:
                node = self._client.transport.hosts[0]
                msg = "The configured user does not have enough privileges to run the operation [%s] against your OpenSearch metrics " \
                      "store running on host [%s] at port [%s]. Please specify a user with enough " \
                      "privileges in the configuration in [%s]." % \
                      (target.__name__, node["host"], node["port"], config.ConfigFile().location)
                self.logger.exception(msg)
                raise exceptions.SystemSetupError(msg)
            except opensearchpy.exceptions.ConnectionTimeout:
                if execution_count < max_execution_count:
                    self.logger.debug("Connection timeout in attempt [%d/%d].", execution_count, max_execution_count)
                    time.sleep(time_to_sleep)
                else:
                    operation = target.__name__
                    self.logger.exception("Connection timeout while running [%s] (retried %d times).", operation, max_execution_count)
                    node = self._client.transport.hosts[0]
                    msg = "A connection timeout occurred while running the operation [%s] against your OpenSearch metrics store on " \
                          "host [%s] at port [%s]." % (operation, node["host"], node["port"])
                    raise exceptions.BenchmarkError(msg)
            except opensearchpy.exceptions.ConnectionError:
                node = self._client.transport.hosts[0]
                msg = "Could not connect to your OpenSearch metrics store. Please check that it is running on host [%s] at port [%s]" \
                      " or fix the configuration in [%s]." % (node["host"], node["port"], config.ConfigFile().location)
                self.logger.exception(msg)
                raise exceptions.SystemSetupError(msg)
            except opensearchpy.TransportError as e:
                if e.status_code in (502, 503, 504, 429) and execution_count < max_execution_count:
                    self.logger.debug("%s (code: %d) in attempt [%d/%d]. Sleeping for [%f] seconds.",
                                      responses[e.status_code], e.status_code, execution_count, max_execution_count, time_to_sleep)
                    time.sleep(time_to_sleep)
                else:
                    node = self._client.transport.hosts[0]
                    msg = "A transport error occurred while running the operation [%s] against your OpenSearch metrics store on " \
                          "host [%s] at port [%s]." % (target.__name__, node["host"], node["port"])
                    self.logger.exception(msg)
                    raise exceptions.BenchmarkError(msg)

            except opensearchpy.exceptions.OpenSearchException:
                node = self._client.transport.hosts[0]
                msg = "An unknown error occurred while running the operation [%s] against your OpenSearch metrics store on host [%s] " \
                      "at port [%s]." % (target.__name__, node["host"], node["port"])
                self.logger.exception(msg)
                # this does not necessarily mean it's a system setup problem...
                raise exceptions.BenchmarkError(msg)


class OsClientFactory:
    """
    Abstracts how the OpenSearch client is created. Intended for testing.
    """

    def __init__(self, cfg):
        self._config = cfg
        host = self._config.opts("results_publishing", "datastore.host")
        port = self._config.opts("results_publishing", "datastore.port")
        secure = convert.to_bool(self._config.opts("results_publishing", "datastore.secure"))
        user = self._config.opts("results_publishing", "datastore.user")

        metrics_amazon_aws_log_in = self._config.opts("results_publishing", "datastore.amazon_aws_log_in",
                                                      default_value=None, mandatory=False)
        metrics_aws_access_key_id = None
        metrics_aws_secret_access_key = None
        metrics_aws_session_token = None
        metrics_aws_region = None
        metrics_aws_service = None

        if metrics_amazon_aws_log_in == 'config':
            metrics_aws_access_key_id = self._config.opts("results_publishing", "datastore.aws_access_key_id",
                                                          default_value=None, mandatory=False)
            metrics_aws_secret_access_key = self._config.opts("results_publishing", "datastore.aws_secret_access_key",
                                                              default_value=None, mandatory=False)
            metrics_aws_session_token = self._config.opts("results_publishing", "datastore.aws_session_token",
                                                          default_value=None, mandatory=False)
            metrics_aws_region = self._config.opts("results_publishing", "datastore.region",
                                                   default_value=None, mandatory=False)
            metrics_aws_service = self._config.opts("results_publishing", "datastore.service",
                                                    default_value=None, mandatory=False)
        elif metrics_amazon_aws_log_in == 'environment':
            metrics_aws_access_key_id = os.getenv("OSB_DATASTORE_AWS_ACCESS_KEY_ID", default=None)
            metrics_aws_secret_access_key = os.getenv("OSB_DATASTORE_AWS_SECRET_ACCESS_KEY", default=None)
            metrics_aws_session_token = os.getenv("OSB_DATASTORE_AWS_SESSION_TOKEN", default=None)
            metrics_aws_region = os.getenv("OSB_DATASTORE_REGION", default=None)
            metrics_aws_service = os.getenv("OSB_DATASTORE_SERVICE", default=None)

        if metrics_amazon_aws_log_in is not None:
            if (
                    not metrics_aws_access_key_id or not metrics_aws_secret_access_key
                    or not metrics_aws_region or not metrics_aws_service
            ):
                if metrics_amazon_aws_log_in == 'environment':
                    missing_aws_credentials_message = "Missing AWS credentials through " \
                                                      "OSB_DATASTORE_AWS_ACCESS_KEY_ID, " \
                                                      "OSB_DATASTORE_AWS_SECRET_ACCESS_KEY, " \
                                                      "OSB_DATASTORE_REGION, OSB_DATASTORE_SERVICE " \
                                                      "environment variables."
                elif metrics_amazon_aws_log_in == 'config':
                    missing_aws_credentials_message = "Missing AWS credentials through datastore.aws_access_key_id, " \
                                                      "datastore.aws_secret_access_key, datastore.region, " \
                                                      "datastore.service in the config file."
                else:
                    missing_aws_credentials_message = "datastore.amazon_aws_log_in can only be one of " \
                                                      "'environment' or 'config'"
                raise exceptions.ConfigError(missing_aws_credentials_message) from None

            if (metrics_aws_service not in ['es', 'aoss']):
                raise exceptions.ConfigError("datastore.service can only be one of 'es' or 'aoss'") from None

        try:
            password = os.environ["OSB_DATASTORE_PASSWORD"]
        except KeyError:
            try:
                password = self._config.opts("results_publishing", "datastore.password")
            except exceptions.ConfigError:
                raise exceptions.ConfigError(
                    "No password configured through [results_publishing] configuration or OSB_DATASTORE_PASSWORD environment variable."
                ) from None
        verify = self._config.opts("results_publishing", "datastore.ssl.verification_mode", default_value="full", mandatory=False) != "none"
        ca_path = self._config.opts("results_publishing", "datastore.ssl.certificate_authorities", default_value=None, mandatory=False)
        self.probe_version = self._config.opts("results_publishing", "datastore.probe.cluster_version", default_value=True, mandatory=False)

        # Instead of duplicating code, we're just adapting the metrics store specific properties to match the regular client options.
        client_options = {
            "use_ssl": secure,
            "verify_certs": verify,
            "timeout": 120
        }
        if ca_path:
            client_options["ca_certs"] = ca_path
        if user and password:
            client_options["basic_auth_user"] = user
            client_options["basic_auth_password"] = password

        # add options for aws user login:
        # pass in aws access key id, aws secret access key, aws session token, service and region on command
        if metrics_amazon_aws_log_in is not None:
            client_options["amazon_aws_log_in"] = 'client_option'
            client_options["aws_access_key_id"] = metrics_aws_access_key_id
            client_options["aws_secret_access_key"] = metrics_aws_secret_access_key
            client_options["service"] = metrics_aws_service
            client_options["region"] = metrics_aws_region

            if metrics_aws_session_token:
                client_options["aws_session_token"] = metrics_aws_session_token

        factory = client.OsClientFactory(hosts=[{"host": host, "port": port}], client_options=client_options)
        self._client = factory.create()

    def create(self):
        c = OsClient(self._client)
        if self.probe_version:
            c.probe_version()
        return c


class IndexTemplateProvider:
    """
    Abstracts how the Benchmark index template is retrieved. Intended for testing.
    """

    def __init__(self, cfg):
        self._config = cfg
        self.script_dir = self._config.opts("node", "benchmark.root")
        self._number_of_shards = self._config.opts("results_publishing", "datastore.number_of_shards", default_value=None, mandatory=False)
        self._number_of_replicas = self._config.opts("results_publishing", "datastore.number_of_replicas",
                                                     default_value=None, mandatory=False)

    def metrics_template(self):
        return self._read("metrics-template")

    def test_executions_template(self):
        return self._read("test-executions-template")

    def results_template(self):
        return self._read("results-template")

    def _read(self, template_name):
        with open("%s/resources/%s.json" % (self.script_dir, template_name), encoding="utf-8") as f:
            template = json.load(f)
            if self._number_of_shards is not None:
                if int(self._number_of_shards) < 1:
                    raise exceptions.SystemSetupError(
                        f"The setting: datastore.number_of_shards must be >= 1. Please "
                        f"check the configuration in {self._config.config_file.location}"
                    )
                template["settings"]["index"]["number_of_shards"] = int(self._number_of_shards)
            if self._number_of_replicas is not None:
                template["settings"]["index"]["number_of_replicas"] = int(self._number_of_replicas)
            return json.dumps(template)


class MetaInfoScope(Enum):
    """
    Defines the scope of a meta-information. Meta-information provides more context for a metric, for example the concrete version
    of OpenSearch that has been benchmarked or environment information like CPU model or OS.
    """
    cluster = 1
    """
    Cluster level meta-information is valid for all nodes in the cluster (e.g. the benchmarked OpenSearch version)
    """
    node = 3
    """
    Node level meta-information is valid for a single node (e.g. GC times)
    """


def calculate_results(store, test_execution):
    calc = GlobalStatsCalculator(
        store,
        test_execution.workload,
        test_execution.scenario,
        latency_percentiles=test_execution.latency_percentiles,
        throughput_percentiles=test_execution.throughput_percentiles
        )
    return calc()


def calculate_system_results(store, node_name):
    calc = SystemStatsCalculator(store, node_name)
    return calc()


<<<<<<< HEAD
def metrics_store(cfg, read_only=True, workload=None, scenario=None, provision_config_instance=None, meta_info=None):
=======
def metrics_store(cfg, read_only=True, workload=None, test_procedure=None, cluster_config=None, meta_info=None):
>>>>>>> a23c0a5d
    """
    Creates a proper metrics store based on the current configuration.

    :param cfg: Config object.
    :param read_only: Whether to open the metrics store only for reading (Default: True).
    :return: A metrics store implementation.
    """
    cls = metrics_store_class(cfg)
    store = cls(cfg=cfg, meta_info=meta_info)
    logging.getLogger(__name__).info("Creating %s", str(store))

    test_execution_id = cfg.opts("system", "test_execution.id")
    test_execution_timestamp = cfg.opts("system", "time.start")
    selected_cluster_config = cfg.opts("builder", "cluster_config.names") \
        if cluster_config is None else cluster_config

    store.open(
        test_execution_id, test_execution_timestamp,
<<<<<<< HEAD
        workload, scenario, selected_provision_config_instance,
=======
        workload, test_procedure, selected_cluster_config,
>>>>>>> a23c0a5d
        create=not read_only)
    return store


def metrics_store_class(cfg):
    if cfg.opts("results_publishing", "datastore.type") == "opensearch":
        return OsMetricsStore
    else:
        return InMemoryMetricsStore


def extract_user_tags_from_config(cfg):
    """
    Extracts user tags into a structured dict

    :param cfg: The current configuration object.
    :return: A dict containing user tags. If no user tags are given, an empty dict is returned.
    """
    user_tags = cfg.opts("test_execution", "user.tag", mandatory=False)
    return extract_user_tags_from_string(user_tags)


def extract_user_tags_from_string(user_tags):
    """
    Extracts user tags into a structured dict

    :param user_tags: A string containing user tags (tags separated by comma, key and value separated by colon).
    :return: A dict containing user tags. If no user tags are given, an empty dict is returned.
    """
    user_tags_dict = {}
    if user_tags and user_tags.strip() != "":
        try:
            for user_tag in user_tags.split(","):
                user_tag_key, user_tag_value = user_tag.split(":")
                user_tags_dict[user_tag_key] = user_tag_value
        except ValueError:
            msg = "User tag keys and values have to separated by a ':'. Invalid value [%s]" % user_tags
            logging.getLogger(__name__).exception(msg)
            raise exceptions.SystemSetupError(msg)
    return user_tags_dict


class SampleType(IntEnum):
    Warmup = 0
    Normal = 1


class MetricsStore:
    """
    Abstract metrics store
    """

    def __init__(self, cfg, clock=time.Clock, meta_info=None):
        """
        Creates a new metrics store.

        :param cfg: The config object. Mandatory.
        :param clock: This parameter is optional and needed for testing.
        :param meta_info: This parameter is optional and intended for creating a metrics store with a previously serialized meta-info.
        """
        self._config = cfg
        self._test_execution_id = None
        self._test_execution_timestamp = None
        self._workload = None
        self._workload_params = cfg.opts("workload", "params", default_value={}, mandatory=False)
<<<<<<< HEAD
        self._scenario = None
        self._provision_config_instance = None
        self._provision_config_instance_name = None
=======
        self._test_procedure = None
        self._cluster_config = None
        self._cluster_config_name = None
>>>>>>> a23c0a5d
        self._environment_name = cfg.opts("system", "env.name")
        self.opened = False
        if meta_info is None:
            self._meta_info = {}
        else:
            self._meta_info = meta_info
        # ensure mandatory keys are always present
        if MetaInfoScope.cluster not in self._meta_info:
            self._meta_info[MetaInfoScope.cluster] = {}
        if MetaInfoScope.node not in self._meta_info:
            self._meta_info[MetaInfoScope.node] = {}
        self._clock = clock
        self._stop_watch = self._clock.stop_watch()
        self.logger = logging.getLogger(__name__)

    def open(self, test_ex_id=None, test_ex_timestamp=None, workload_name=None,\
<<<<<<< HEAD
         scenario_name=None, provision_config_instance_name=None, ctx=None,\
         create=False):
        """
        Opens a metrics store for a specific test_execution, workload, scenario and provision_config_instance.
=======
         test_procedure_name=None, cluster_config_name=None, ctx=None,\
         create=False):
        """
        Opens a metrics store for a specific test_execution, workload, test_procedure and cluster_config.
>>>>>>> a23c0a5d

        :param test_ex_id: The test execution id. This attribute is sufficient to uniquely identify a test_execution.
        :param test_ex_timestamp: The test execution timestamp as a datetime.
        :param workload_name: Workload name.
<<<<<<< HEAD
        :param scenario_name: Scenario name.
        :param provision_config_instance_name: ProvisionConfigInstance name.
=======
        :param test_procedure_name: TestProcedure name.
        :param cluster_config_name: ProvisionConfigInstance name.
>>>>>>> a23c0a5d
        :param ctx: An metrics store open context retrieved from another metrics store with ``#open_context``.
        :param create: True if an index should be created (if necessary). This is typically True, when attempting to write metrics and
        False when it is just opened for reading (as we can assume all necessary indices exist at this point).
        """
        if ctx:
            self._test_execution_id = ctx["test-execution-id"]
            self._test_execution_timestamp = ctx["test-execution-timestamp"]
            self._workload = ctx["workload"]
<<<<<<< HEAD
            self._scenario = ctx["scenario"]
            self._provision_config_instance = ctx["provision-config-instance"]
=======
            self._test_procedure = ctx["test_procedure"]
            self._cluster_config = ctx["provision-config-instance"]
>>>>>>> a23c0a5d
        else:
            self._test_execution_id = test_ex_id
            self._test_execution_timestamp = time.to_iso8601(test_ex_timestamp)
            self._workload = workload_name
<<<<<<< HEAD
            self._scenario = scenario_name
            self._provision_config_instance = provision_config_instance_name
=======
            self._test_procedure = test_procedure_name
            self._cluster_config = cluster_config_name
>>>>>>> a23c0a5d
        assert self._test_execution_id is not None, "Attempting to open metrics store without a test execution id"
        assert self._test_execution_timestamp is not None, "Attempting to open metrics store without a test execution timestamp"

        self._cluster_config_name = "+".join(self._cluster_config) \
            if isinstance(self._cluster_config, list) \
                else self._cluster_config

        self.logger.info("Opening metrics store for test execution timestamp=[%s], workload=[%s],"
<<<<<<< HEAD
        "scenario=[%s], provision_config_instance=[%s]",
                         self._test_execution_timestamp, self._workload, self._scenario, self._provision_config_instance)
=======
        "test_procedure=[%s], cluster_config=[%s]",
                         self._test_execution_timestamp, self._workload, self._test_procedure, self._cluster_config)
>>>>>>> a23c0a5d

        user_tags = extract_user_tags_from_config(self._config)
        for k, v in user_tags.items():
            # prefix user tag with "tag_" in order to avoid clashes with our internal meta data
            self.add_meta_info(MetaInfoScope.cluster, None, "tag_%s" % k, v)
        # Don't store it for each metrics record as it's probably sufficient on test execution level
        # self.add_meta_info(MetaInfoScope.cluster, None, "benchmark_version", version.version())
        self._stop_watch.start()
        self.opened = True

    def reset_relative_time(self):
        """
        Resets the internal relative-time counter to zero.
        """
        self._stop_watch.start()

    def flush(self, refresh=True):
        """
        Explicitly flushes buffered metrics to the metric store. It is not required to flush before closing the metrics store.
        """
        raise NotImplementedError("abstract method")

    def close(self):
        """
        Closes the metric store. Note that it is mandatory to close the metrics store when it is no longer needed as it only persists
        metrics on close (in order to avoid additional latency during the benchmark).
        """
        self.logger.info("Closing metrics store.")
        self.flush()
        self._clear_meta_info()
        self.opened = False

    def add_meta_info(self, scope, scope_key, key, value):
        """
        Adds new meta information to the metrics store. All metrics entries that are created after calling this method are guaranteed to
        contain the added meta info (provided is on the same level or a level below, e.g. a cluster level metric will not contain node
        level meta information but all cluster level meta information will be contained in a node level metrics record).

        :param scope: The scope of the meta information. See MetaInfoScope.
        :param scope_key: The key within the scope. For cluster level metrics None is expected, for node level metrics the node name.
        :param key: The key of the meta information.
        :param value: The value of the meta information.
        """
        if scope == MetaInfoScope.cluster:
            self._meta_info[MetaInfoScope.cluster][key] = value
        elif scope == MetaInfoScope.node:
            if scope_key not in self._meta_info[MetaInfoScope.node]:
                self._meta_info[MetaInfoScope.node][scope_key] = {}
            self._meta_info[MetaInfoScope.node][scope_key][key] = value
        else:
            raise exceptions.SystemSetupError("Unknown meta info scope [%s]" % scope)

    def _clear_meta_info(self):
        """
        Clears all internally stored meta-info. This is considered Benchmark internal API and not intended for normal client consumption.
        """
        self._meta_info = {
            MetaInfoScope.cluster: {},
            MetaInfoScope.node: {}
        }

    @property
    def open_context(self):
        return {
            "test-execution-id": self._test_execution_id,
            "test-execution-timestamp": self._test_execution_timestamp,
            "workload": self._workload,
<<<<<<< HEAD
            "scenario": self._scenario,
            "provision-config-instance": self._provision_config_instance
=======
            "test_procedure": self._test_procedure,
            "provision-config-instance": self._cluster_config
>>>>>>> a23c0a5d
        }

    def put_value_cluster_level(self, name, value, unit=None, task=None, operation=None, operation_type=None, sample_type=SampleType.Normal,
                                absolute_time=None, relative_time=None, meta_data=None):
        """
        Adds a new cluster level value metric.

        :param name: The name of the metric.
        :param value: The metric value. It is expected to be numeric.
        :param unit: The unit of this metric value (e.g. ms, docs/s). Optional. Defaults to None.
        :param task: The task name to which this value applies. Optional. Defaults to None.
        :param operation: The operation name to which this value applies. Optional. Defaults to None.
        :param operation_type: The operation type to which this value applies. Optional. Defaults to None.
        :param sample_type: Whether this is a warmup or a normal measurement sample. Defaults to SampleType.Normal.
        :param absolute_time: The absolute timestamp in seconds since epoch when this metric record is stored. Defaults to None. The metrics
               store will derive the timestamp automatically.
        :param relative_time: The relative timestamp in seconds since the start of the benchmark when this metric record is stored.
               Defaults to None. The metrics store will derive the timestamp automatically.
        :param meta_data: A dict, containing additional key-value pairs. Defaults to None.
        """
        self._put_metric(MetaInfoScope.cluster, None, name, value, unit, task, operation, operation_type, sample_type, absolute_time,
                         relative_time, meta_data)

    def put_value_node_level(self, node_name, name, value, unit=None, task=None, operation=None, operation_type=None,
                             sample_type=SampleType.Normal, absolute_time=None, relative_time=None, meta_data=None):
        """
        Adds a new node level value metric.

        :param name: The name of the metric.
        :param node_name: The name of the cluster node for which this metric has been determined.
        :param value: The metric value. It is expected to be numeric.
        :param unit: The unit of this metric value (e.g. ms, docs/s). Optional. Defaults to None.
        :param task: The task name to which this value applies. Optional. Defaults to None.
        :param operation: The operation name to which this value applies. Optional. Defaults to None.
        :param operation_type: The operation type to which this value applies. Optional. Defaults to None.
        :param sample_type: Whether this is a warmup or a normal measurement sample. Defaults to SampleType.Normal.
        :param absolute_time: The absolute timestamp in seconds since epoch when this metric record is stored. Defaults to None. The metrics
               store will derive the timestamp automatically.
        :param relative_time: The relative timestamp in seconds since the start of the benchmark when this metric record is stored.
               Defaults to None. The metrics store will derive the timestamp automatically.
        :param meta_data: A dict, containing additional key-value pairs. Defaults to None.
        """
        self._put_metric(MetaInfoScope.node, node_name, name, value, unit, task, operation, operation_type, sample_type, absolute_time,
                         relative_time, meta_data)

    def _put_metric(self, level, level_key, name, value, unit, task, operation, operation_type, sample_type, absolute_time=None,
                    relative_time=None, meta_data=None):
        if level == MetaInfoScope.cluster:
            meta = self._meta_info[MetaInfoScope.cluster].copy()
        elif level == MetaInfoScope.node:
            meta = self._meta_info[MetaInfoScope.cluster].copy()
            if level_key in self._meta_info[MetaInfoScope.node]:
                meta.update(self._meta_info[MetaInfoScope.node][level_key])
        else:
            raise exceptions.SystemSetupError("Unknown meta info level [%s] for metric [%s]" % (level, name))
        if meta_data:
            meta.update(meta_data)

        if absolute_time is None:
            absolute_time = self._clock.now()
        if relative_time is None:
            relative_time = self._stop_watch.split_time()

        doc = {
            "@timestamp": time.to_epoch_millis(absolute_time),
            "relative-time-ms": convert.seconds_to_ms(relative_time),
            "test-execution-id": self._test_execution_id,
            "test-execution-timestamp": self._test_execution_timestamp,
            "environment": self._environment_name,
            "workload": self._workload,
<<<<<<< HEAD
            "scenario": self._scenario,
            "provision-config-instance": self._provision_config_instance_name,
=======
            "test_procedure": self._test_procedure,
            "provision-config-instance": self._cluster_config_name,
>>>>>>> a23c0a5d
            "name": name,
            "value": value,
            "unit": unit,
            "sample-type": sample_type.name.lower(),
            "meta": meta
        }
        if task:
            doc["task"] = task
        if operation:
            doc["operation"] = operation
        if operation_type:
            doc["operation-type"] = operation_type
        if self._workload_params:
            doc["workload-params"] = self._workload_params
        self._add(doc)

    def put_doc(self, doc, level=None, node_name=None, meta_data=None, absolute_time=None, relative_time=None):
        """
        Adds a new document to the metrics store. It will merge additional properties into the doc such as timestamps or workload info.

        :param doc: The raw document as a ``dict``. Ownership is transferred to the metrics store (i.e. don't reuse that object).
        :param level: Whether these are cluster or node-level metrics. May be ``None`` if not applicable.
        :param node_name: The name of the node in case metrics are on node level.
        :param meta_data: A dict, containing additional key-value pairs. Defaults to None.
        :param absolute_time: The absolute timestamp in seconds since epoch when this metric record is stored. Defaults to None. The metrics
               store will derive the timestamp automatically.
        :param relative_time: The relative timestamp in seconds since the start of the benchmark when this metric record is stored.
               Defaults to None. The metrics store will derive the timestamp automatically.
        """
        if level == MetaInfoScope.cluster:
            meta = self._meta_info[MetaInfoScope.cluster].copy()
        elif level == MetaInfoScope.node:
            meta = self._meta_info[MetaInfoScope.cluster].copy()
            if node_name in self._meta_info[MetaInfoScope.node]:
                meta.update(self._meta_info[MetaInfoScope.node][node_name])
        elif level is None:
            meta = None
        else:
            raise exceptions.SystemSetupError("Unknown meta info level [{}]".format(level))

        if meta and meta_data:
            meta.update(meta_data)

        if absolute_time is None:
            absolute_time = self._clock.now()
        if relative_time is None:
            relative_time = self._stop_watch.split_time()

        doc.update({
            "@timestamp": time.to_epoch_millis(absolute_time),
            "relative-time-ms": convert.seconds_to_ms(relative_time),
            "test-execution-id": self._test_execution_id,
            "test-execution-timestamp": self._test_execution_timestamp,
            "environment": self._environment_name,
            "workload": self._workload,
<<<<<<< HEAD
            "scenario": self._scenario,
            "provision-config-instance": self._provision_config_instance_name,
=======
            "test_procedure": self._test_procedure,
            "provision-config-instance": self._cluster_config_name,
>>>>>>> a23c0a5d

        })
        if meta:
            doc["meta"] = meta
        if self._workload_params:
            doc["workload-params"] = self._workload_params

        self._add(doc)

    def bulk_add(self, memento):
        """
        Adds raw metrics store documents previously created with #to_externalizable()

        :param memento: The external representation as returned by #to_externalizable().
        """
        if memento:
            self.logger.debug("Restoring in-memory representation of metrics store.")
            for doc in pickle.loads(zlib.decompress(memento)):
                self._add(doc)

    def to_externalizable(self, clear=False):
        raise NotImplementedError("abstract method")

    def _add(self, doc):
        """
        Adds a new document to the metrics store

        :param doc: The new document.
        """
        raise NotImplementedError("abstract method")

    def get_one(self, name, sample_type=None, node_name=None, task=None, mapper=lambda doc: doc["value"],
                sort_key=None, sort_reverse=False):
        """
        Gets one value for the given metric name (even if there should be more than one).

        :param name: The metric name to query.
        :param sample_type The sample type to query. Optional. By default, all samples are considered.
        :param node_name The name of the node where this metric was gathered. Optional.
        :param task The task name to query. Optional.
        :param sort_key The key to sort the docs before returning the first value. Optional.
        :param sort_reverse  The flag to reverse the sort. Optional.
        :return: The corresponding value for the given metric name or None if there is no value.
        """
        raise NotImplementedError("abstract method")

    @staticmethod
    def _first_or_none(values):
        return values[0] if values else None

    def get(self, name, task=None, operation_type=None, sample_type=None, node_name=None):
        """
        Gets all raw values for the given metric name.

        :param name: The metric name to query.
        :param task The task name to query. Optional.
        :param operation_type The operation type to query. Optional.
        :param sample_type The sample type to query. Optional. By default, all samples are considered.
        :param node_name The name of the node where this metric was gathered. Optional.
        :return: A list of all values for the given metric.
        """
        return self._get(name, task, operation_type, sample_type, node_name, lambda doc: doc["value"])

    def get_raw(self, name, task=None, operation_type=None, sample_type=None, node_name=None, mapper=lambda doc: doc):
        """
        Gets all raw records for the given metric name.

        :param name: The metric name to query.
        :param task The task name to query. Optional.
        :param operation_type The operation type to query. Optional.
        :param sample_type The sample type to query. Optional. By default, all samples are considered.
        :param node_name The name of the node where this metric was gathered. Optional.
        :param mapper A record mapper. By default, the complete record is returned.
        :return: A list of all raw records for the given metric.
        """
        return self._get(name, task, operation_type, sample_type, node_name, mapper)

    def get_unit(self, name, task=None, operation_type=None, node_name=None):
        """
        Gets the unit for the given metric name.

        :param name: The metric name to query.
        :param task The task name to query. Optional.
        :param operation_type The operation type to query. Optional.
        :param node_name The name of the node where this metric was gathered. Optional.
        :return: The corresponding unit for the given metric name or None if no metric record is available.
        """
        # does not make too much sense to ask for a sample type here
        return self._first_or_none(self._get(name, task, operation_type, None, node_name, lambda doc: doc["unit"]))

    def _get(self, name, task, operation_type, sample_type, node_name, mapper):
        raise NotImplementedError("abstract method")

    def get_error_rate(self, task, operation_type=None, sample_type=None):
        """
        Gets the error rate for a specific task.

        :param task The task name to query.
        :param operation_type The operation type to query. Optional.
        :param sample_type The sample type to query. Optional. By default, all samples are considered.
        :return: A float between 0.0 and 1.0 (inclusive) representing the error rate.
        """
        raise NotImplementedError("abstract method")

    def get_stats(self, name, task=None, operation_type=None, sample_type=None):
        """
        Gets standard statistics for the given metric.

        :param name: The metric name to query.
        :param task The task name to query. Optional.
        :param operation_type The operation type to query. Optional.
        :param sample_type The sample type to query. Optional. By default, all samples are considered.
        :return: A metric_stats structure.
        """
        raise NotImplementedError("abstract method")

    def get_percentiles(self, name, task=None, operation_type=None, sample_type=None, percentiles=None):
        """
        Retrieves percentile metrics for the given metric.

        :param name: The metric name to query.
        :param task The task name to query. Optional.
        :param operation_type The operation type to query. Optional.
        :param sample_type The sample type to query. Optional. By default, all samples are considered.
        :param percentiles: An optional list of percentiles to show. If None is provided, by default the 99th, 99.9th and 100th percentile
        are determined. Ensure that there are enough data points in the metrics store (e.g. it makes no sense to retrieve a 99.9999
        percentile when there are only 10 values).
        :return: An ordered dictionary of the determined percentile values in ascending order. Key is the percentile, value is the
        determined value at this percentile. If no percentiles could be determined None is returned.
        """
        raise NotImplementedError("abstract method")

    def get_median(self, name, task=None, operation_type=None, sample_type=None):
        """
        Retrieves median value of the given metric.

        :param name: The metric name to query.
        :param task The task name to query. Optional.
        :param operation_type The operation type to query. Optional.
        :param sample_type The sample type to query. Optional. By default, all samples are considered.
        :return: The median value.
        """
        median = "50.0"
        percentiles = self.get_percentiles(name, task, operation_type, sample_type, percentiles=[median])
        return percentiles[median] if percentiles else None

    def get_mean(self, name, task=None, operation_type=None, sample_type=None):
        """
        Retrieves mean of the given metric.

        :param name: The metric name to query.
        :param task The task name to query. Optional.
        :param operation_type The operation type to query. Optional.
        :param sample_type The sample type to query. Optional. By default, all samples are considered.
        :return: The mean.
        """
        stats = self.get_stats(name, task, operation_type, sample_type)
        return stats["avg"] if stats else None


class OsMetricsStore(MetricsStore):
    """
    A metrics store backed by OpenSearch.
    """
    METRICS_DOC_TYPE = "_doc"

    def __init__(self,
                 cfg,
                 client_factory_class=OsClientFactory,
                 index_template_provider_class=IndexTemplateProvider,
                 clock=time.Clock, meta_info=None):
        """
        Creates a new metrics store.

        :param cfg: The config object. Mandatory.
        :param client_factory_class: This parameter is optional and needed for testing.
        :param index_template_provider_class: This parameter is optional and needed for testing.
        :param clock: This parameter is optional and needed for testing.
        :param meta_info: This parameter is optional and intended for creating a metrics store with a previously serialized meta-info.
        """
        MetricsStore.__init__(self, cfg=cfg, clock=clock, meta_info=meta_info)
        self._index = None
        self._client = client_factory_class(cfg).create()
        self._index_template_provider = index_template_provider_class(cfg)
        self._docs = None

    def open(self, test_ex_id=None, test_ex_timestamp=None, workload_name=None, \
<<<<<<< HEAD
        scenario_name=None, provision_config_instance_name=None, ctx=None, \
=======
        test_procedure_name=None, cluster_config_name=None, ctx=None, \
>>>>>>> a23c0a5d
        create=False):
        self._docs = []
        MetricsStore.open(
            self, test_ex_id, test_ex_timestamp,
<<<<<<< HEAD
            workload_name, scenario_name,
            provision_config_instance_name, ctx, create)
=======
            workload_name, test_procedure_name,
            cluster_config_name, ctx, create)
>>>>>>> a23c0a5d
        self._index = self.index_name()
        # reduce a bit of noise in the metrics cluster log
        if create:
            # always update the mapping to the latest version
            self._client.put_template("benchmark-metrics", self._get_template())
            if not self._client.exists(index=self._index):
                self._client.create_index(index=self._index)
            else:
                self.logger.info("[%s] already exists.", self._index)
        else:
            # we still need to check for the correct index name - prefer the one with the suffix
            new_name = self._migrated_index_name(self._index)
            if self._client.exists(index=new_name):
                self._index = new_name

        # ensure we can search immediately after opening
        self._client.refresh(index=self._index)

    def index_name(self):
        ts = time.from_is8601(self._test_execution_timestamp)
        return "benchmark-metrics-%04d-%02d" % (ts.year, ts.month)

    def _migrated_index_name(self, original_name):
        return "{}.new".format(original_name)

    def _get_template(self):
        return self._index_template_provider.metrics_template()

    def flush(self, refresh=True):
        if self._docs:
            sw = time.StopWatch()
            sw.start()
            self._client.bulk_index(index=self._index, doc_type=OsMetricsStore.METRICS_DOC_TYPE, items=self._docs)
            sw.stop()
            self.logger.info("Successfully added %d metrics documents for test execution timestamp=[%s], workload=[%s], "
<<<<<<< HEAD
                             "scenario=[%s], provision_config_instance=[%s] in [%f] seconds.",
                             len(self._docs), self._test_execution_timestamp,
                             self._workload, self._scenario, self._provision_config_instance, sw.total_time())
=======
                             "test_procedure=[%s], cluster_config=[%s] in [%f] seconds.",
                             len(self._docs), self._test_execution_timestamp,
                             self._workload, self._test_procedure, self._cluster_config, sw.total_time())
>>>>>>> a23c0a5d
        self._docs = []
        # ensure we can search immediately after flushing
        if refresh:
            self._client.refresh(index=self._index)

    def _add(self, doc):
        self._docs.append(doc)

    def _get(self, name, task, operation_type, sample_type, node_name, mapper):
        query = {
            "query": self._query_by_name(name, task, operation_type, sample_type, node_name)
        }
        self.logger.debug("Issuing get against index=[%s], query=[%s].", self._index, query)
        result = self._client.search(index=self._index, body=query)
        self.logger.debug("Metrics query produced [%s] results.", result["hits"]["total"])
        return [mapper(v["_source"]) for v in result["hits"]["hits"]]

    def get_one(self, name, sample_type=None, node_name=None, task=None, mapper=lambda doc: doc["value"],
                sort_key=None, sort_reverse=False):
        order = "desc" if sort_reverse else "asc"
        query = {
            "query": self._query_by_name(name, task, None, sample_type, node_name),
            "size": 1
        }
        if sort_key:
            query["sort"] = [{sort_key: {"order": order}}]
        self.logger.debug("Issuing get against index=[%s], query=[%s].", self._index, query)
        result = self._client.search(index=self._index, body=query)
        hits = result["hits"]["total"]
        # OpenSearch 1.0+
        if isinstance(hits, dict):
            hits = hits["value"]
        self.logger.debug("Metrics query produced [%s] results.", hits)
        if hits > 0:
            return mapper(result["hits"]["hits"][0]["_source"])
        else:
            return None

    def get_error_rate(self, task, operation_type=None, sample_type=None):
        query = {
            "query": self._query_by_name("service_time", task, operation_type, sample_type, None),
            "size": 0,
            "aggs": {
                "error_rate": {
                    "terms": {
                        "field": "meta.success"
                    }
                }
            }
        }
        self.logger.debug("Issuing get_error_rate against index=[%s], query=[%s]", self._index, query)
        result = self._client.search(index=self._index, body=query)
        buckets = result["aggregations"]["error_rate"]["buckets"]
        self.logger.debug("Query returned [%d] buckets.", len(buckets))
        count_success = 0
        count_errors = 0
        for bucket in buckets:
            k = bucket["key_as_string"]
            doc_count = int(bucket["doc_count"])
            self.logger.debug("Processing key [%s] with [%d] docs.", k, doc_count)
            if k == "true":
                count_success = doc_count
            elif k == "false":
                count_errors = doc_count
            else:
                self.logger.warning("Unrecognized bucket key [%s] with [%d] docs.", k, doc_count)

        if count_errors == 0:
            return 0.0
        elif count_success == 0:
            return 1.0
        else:
            return count_errors / (count_errors + count_success)

    def get_stats(self, name, task=None, operation_type=None, sample_type=None):
        """
        Gets standard statistics for the given metric name.

        :return: A metric_stats structure.
        """
        query = {
            "query": self._query_by_name(name, task, operation_type, sample_type, None),
            "size": 0,
            "aggs": {
                "metric_stats": {
                    "stats": {
                        "field": "value"
                    }
                }
            }
        }
        self.logger.debug("Issuing get_stats against index=[%s], query=[%s]", self._index, query)
        result = self._client.search(index=self._index, body=query)
        return result["aggregations"]["metric_stats"]

    def get_percentiles(self, name, task=None, operation_type=None, sample_type=None, percentiles=None):
        if percentiles is None:
            percentiles = [99, 99.9, 100]
        query = {
            "query": self._query_by_name(name, task, operation_type, sample_type, None),
            "size": 0,
            "aggs": {
                "percentile_stats": {
                    "percentiles": {
                        "field": "value",
                        "percents": percentiles
                    }
                }
            }
        }
        self.logger.debug("Issuing get_percentiles against index=[%s], query=[%s]", self._index, query)
        result = self._client.search(index=self._index, body=query)
        hits = result["hits"]["total"]
        # OpenSearch 1.0+
        if isinstance(hits, dict):
            hits = hits["value"]
        self.logger.debug("get_percentiles produced %d hits", hits)
        if hits > 0:
            raw = result["aggregations"]["percentile_stats"]["values"]
            return collections.OrderedDict(sorted(raw.items(), key=lambda t: float(t[0])))
        else:
            return None

    def _query_by_name(self, name, task, operation_type, sample_type, node_name):
        q = {
            "bool": {
                "filter": [
                    {
                        "term": {
                            "test-execution-id": self._test_execution_id
                        }
                    },
                    {
                        "term": {
                            "name": name
                        }
                    }
                ]
            }
        }
        if task:
            q["bool"]["filter"].append({
                "term": {
                    "task": task
                }
            })
        if operation_type:
            q["bool"]["filter"].append({
                "term": {
                    "operation-type": operation_type
                }
            })
        if sample_type:
            q["bool"]["filter"].append({
                "term": {
                    "sample-type": sample_type.name.lower()
                }
            })
        if node_name:
            q["bool"]["filter"].append({
                "term": {
                    "meta.node_name": node_name
                }
            })
        return q

    def to_externalizable(self, clear=False):
        # no need for an externalizable representation - stores everything directly
        return None

    def __str__(self):
        return "OpenSearch metrics store"


class InMemoryMetricsStore(MetricsStore):
    def __init__(self, cfg, clock=time.Clock, meta_info=None):
        """

        Creates a new metrics store.

        :param cfg: The config object. Mandatory.
        :param clock: This parameter is optional and needed for testing.
        :param meta_info: This parameter is optional and intended for creating a metrics store with a previously serialized meta-info.
        """
        super().__init__(cfg=cfg, clock=clock, meta_info=meta_info)
        self.docs = []

    def __del__(self):
        """
        Deletes the metrics store instance.
        """
        del self.docs

    def _add(self, doc):
        self.docs.append(doc)

    def flush(self, refresh=True):
        pass

    def to_externalizable(self, clear=False):
        docs = self.docs
        if clear:
            self.docs = []
        compressed = zlib.compress(pickle.dumps(docs))
        self.logger.debug("Compression changed size of metric store from [%d] bytes to [%d] bytes",
                         sys.getsizeof(docs, -1), sys.getsizeof(compressed, -1))
        return compressed

    def get_percentiles(self, name, task=None, operation_type=None, sample_type=None, percentiles=None):
        if percentiles is None:
            percentiles = [99, 99.9, 100]
        result = collections.OrderedDict()
        values = self.get(name, task, operation_type, sample_type)
        if len(values) > 0:
            sorted_values = sorted(values)
            for percentile in percentiles:
                result[percentile] = self.percentile_value(sorted_values, percentile)
        return result

    @staticmethod
    def percentile_value(sorted_values, percentile):
        """
        Calculates a percentile value for a given list of values and a percentile.

        The implementation is based on http://onlinestatbook.com/2/introduction/percentiles.html

        :param sorted_values: A sorted list of raw values for which a percentile should be calculated.
        :param percentile: A percentile between [0, 100]
        :return: the corresponding percentile value.
        """
        rank = float(percentile) / 100.0 * (len(sorted_values) - 1)
        if rank == int(rank):
            return sorted_values[int(rank)]
        else:
            lr = math.floor(rank)
            lr_next = math.ceil(rank)
            fr = rank - lr
            lower_score = sorted_values[lr]
            higher_score = sorted_values[lr_next]
            return lower_score + (higher_score - lower_score) * fr

    def get_error_rate(self, task, operation_type=None, sample_type=None):
        error = 0
        total_count = 0
        for doc in self.docs:
            # we can use any request metrics record (i.e. service time or latency)
            if doc["name"] == "service_time" and doc["task"] == task and \
                    (operation_type is None or doc["operation-type"] == operation_type) and \
                    (sample_type is None or doc["sample-type"] == sample_type.name.lower()):
                total_count += 1
                if doc["meta"]["success"] is False:
                    error += 1
        if total_count > 0:
            return error / total_count
        else:
            return 0.0

    def get_stats(self, name, task=None, operation_type=None, sample_type=SampleType.Normal):
        values = self.get(name, task, operation_type, sample_type)
        sorted_values = sorted(values)
        if len(sorted_values) > 0:
            return {
                "count": len(sorted_values),
                "min": sorted_values[0],
                "max": sorted_values[-1],
                "avg": statistics.mean(sorted_values),
                "sum": sum(sorted_values)
            }
        else:
            return None

    def _get(self, name, task, operation_type, sample_type, node_name, mapper):
        return [mapper(doc)
                for doc in self.docs
                if doc["name"] == name and
                (task is None or doc["task"] == task) and
                (operation_type is None or doc["operation-type"] == operation_type) and
                (sample_type is None or doc["sample-type"] == sample_type.name.lower()) and
                (node_name is None or doc.get("meta", {}).get("node_name") == node_name)
                ]

    def get_one(self, name, sample_type=None, node_name=None, task=None, mapper=lambda doc: doc["value"],
                sort_key=None, sort_reverse=False):
        if sort_key:
            docs = sorted(self.docs, key=lambda k: k[sort_key], reverse=sort_reverse)
        else:
            docs = self.docs
        for doc in docs:
            if (doc["name"] == name and (task is None or doc["task"] == task) and
                    (sample_type is None or doc["sample-type"] == sample_type.name.lower()) and
                    (node_name is None or doc.get("meta", {}).get("node_name") == node_name)):
                return mapper(doc)
        return None

    def __str__(self):
        return "in-memory metrics store"


def test_execution_store(cfg):
    """
    Creates a proper test_execution store based on the current configuration.
    :param cfg: Config object. Mandatory.
    :return: A test_execution store implementation.
    """
    logger = logging.getLogger(__name__)
    if cfg.opts("results_publishing", "datastore.type") == "opensearch":
        logger.info("Creating OS test execution store")
        return CompositeTestExecutionStore(EsTestExecutionStore(cfg), FileTestExecutionStore(cfg))
    else:
        logger.info("Creating file test_execution store")
        return FileTestExecutionStore(cfg)


def results_store(cfg):
    """
    Creates a proper test_execution store based on the current configuration.
    :param cfg: Config object. Mandatory.
    :return: A test_execution store implementation.
    """
    logger = logging.getLogger(__name__)
    if cfg.opts("results_publishing", "datastore.type") == "opensearch":
        logger.info("Creating OS results store")
        return OsResultsStore(cfg)
    else:
        logger.info("Creating no-op results store")
        return NoopResultsStore()


def list_test_executions(cfg):
    def format_dict(d):
        if d:
            items = sorted(d.items())
            return ", ".join(["%s=%s" % (k, v) for k, v in items])
        else:
            return None

    test_executions = []
    for test_execution in test_execution_store(cfg).list():
        test_executions.append([
            test_execution.test_execution_id,
            time.to_iso8601(test_execution.test_execution_timestamp),
            test_execution.workload,
            format_dict(test_execution.workload_params),
<<<<<<< HEAD
            test_execution.scenario_name,
            test_execution.provision_config_instance_name,
=======
            test_execution.test_procedure_name,
            test_execution.cluster_config_name,
>>>>>>> a23c0a5d
            format_dict(test_execution.user_tags),
            test_execution.workload_revision,
            test_execution.cluster_config_revision])

    if len(test_executions) > 0:
        console.println("\nRecent test_executions:\n")
        console.println(tabulate.tabulate(
            test_executions,
            headers=[
                "TestExecution ID",
                "TestExecution Timestamp",
                "Workload",
                "Workload Parameters",
                "Scenario",
                "ProvisionConfigInstance",
                "User Tags",
                "workload Revision",
                "Provision Config Revision"
                ]))
    else:
        console.println("")
        console.println("No recent test_executions found.")


<<<<<<< HEAD
def create_test_execution(cfg, workload, scenario, workload_revision=None):
    provision_config_instance = cfg.opts("builder", "provision_config_instance.names")
=======
def create_test_execution(cfg, workload, test_procedure, workload_revision=None):
    cluster_config = cfg.opts("builder", "cluster_config.names")
>>>>>>> a23c0a5d
    environment = cfg.opts("system", "env.name")
    test_execution_id = cfg.opts("system", "test_execution.id")
    test_execution_timestamp = cfg.opts("system", "time.start")
    user_tags = extract_user_tags_from_config(cfg)
    pipeline = cfg.opts("test_execution", "pipeline")
    workload_params = cfg.opts("workload", "params")
    cluster_config_params = cfg.opts("builder", "cluster_config.params")
    plugin_params = cfg.opts("builder", "plugin.params")
    benchmark_version = version.version()
    benchmark_revision = version.revision()
    latency_percentiles = cfg.opts("workload", "latency.percentiles", mandatory=False,
                                   default_value=GlobalStatsCalculator.DEFAULT_LATENCY_PERCENTILES)
    throughput_percentiles = cfg.opts("workload", "throughput.percentiles", mandatory=False,
                                      default_value=GlobalStatsCalculator.DEFAULT_THROUGHPUT_PERCENTILES)
    # In tests, we don't get the default command-line arg value for percentiles,
    # so supply them as defaults here as well

    return TestExecution(benchmark_version, benchmark_revision,
    environment, test_execution_id, test_execution_timestamp,
    pipeline, user_tags, workload,
<<<<<<< HEAD
    workload_params, scenario, provision_config_instance, provision_config_instance_params,
    plugin_params, workload_revision, latency_percentiles=latency_percentiles,
    throughput_percentiles=throughput_percentiles)
=======
    workload_params, test_procedure, cluster_config, cluster_config_params,
    plugin_params, workload_revision)
>>>>>>> a23c0a5d


class TestExecution:
    def __init__(self, benchmark_version, benchmark_revision, environment_name,
                 test_execution_id, test_execution_timestamp, pipeline, user_tags,
<<<<<<< HEAD
                 workload, workload_params, scenario, provision_config_instance,
                 provision_config_instance_params, plugin_params,
                 workload_revision=None, provision_config_revision=None,
=======
                 workload, workload_params, test_procedure, cluster_config,
                 cluster_config_params, plugin_params,
                 workload_revision=None, cluster_config_revision=None,
>>>>>>> a23c0a5d
                 distribution_version=None, distribution_flavor=None,
                 revision=None, results=None, meta_data=None, latency_percentiles=None, throughput_percentiles=None):
        if results is None:
            results = {}
        # this happens when the test execution is created initially
        if meta_data is None:
            meta_data = {}
            if workload:
                meta_data.update(workload.meta_data)
            if scenario:
                meta_data.update(scenario.meta_data)
        if latency_percentiles:
            # split comma-separated string into list of floats
            latency_percentiles = [float(value) for value in latency_percentiles.split(",")]
        if throughput_percentiles:
            throughput_percentiles = [float(value) for value in throughput_percentiles.split(",")]
        self.benchmark_version = benchmark_version
        self.benchmark_revision = benchmark_revision
        self.environment_name = environment_name
        self.test_execution_id = test_execution_id
        self.test_execution_timestamp = test_execution_timestamp
        self.pipeline = pipeline
        self.user_tags = user_tags
        self.workload = workload
        self.workload_params = workload_params
<<<<<<< HEAD
        self.scenario = scenario
        self.provision_config_instance = provision_config_instance
        self.provision_config_instance_params = provision_config_instance_params
=======
        self.test_procedure = test_procedure
        self.cluster_config = cluster_config
        self.cluster_config_params = cluster_config_params
>>>>>>> a23c0a5d
        self.plugin_params = plugin_params
        self.workload_revision = workload_revision
        self.cluster_config_revision = cluster_config_revision
        self.distribution_version = distribution_version
        self.distribution_flavor = distribution_flavor
        self.revision = revision
        self.results = results
        self.meta_data = meta_data
        self.latency_percentiles = latency_percentiles
        self.throughput_percentiles = throughput_percentiles


    @property
    def workload_name(self):
        return str(self.workload)

    @property
    def scenario_name(self):
        return str(self.scenario) if self.scenario else None

    @property
    def cluster_config_name(self):
        return "+".join(self.cluster_config) \
            if isinstance(self.cluster_config, list) \
                else self.cluster_config

    def add_results(self, results):
        self.results = results

    def as_dict(self):
        """
        :return: A dict representation suitable for persisting this test execution instance as JSON.
        """
        d = {
            "benchmark-version": self.benchmark_version,
            "benchmark-revision": self.benchmark_revision,
            "environment": self.environment_name,
            "test-execution-id": self.test_execution_id,
            "test-execution-timestamp": time.to_iso8601(self.test_execution_timestamp),
            "pipeline": self.pipeline,
            "user-tags": self.user_tags,
            "workload": self.workload_name,
            "provision-config-instance": self.cluster_config,
            "cluster": {
                "revision": self.revision,
                "distribution-version": self.distribution_version,
                "distribution-flavor": self.distribution_flavor,
                "cluster-config-revision": self.cluster_config_revision,
            }
        }
        if self.results:
            d["results"] = self.results.as_dict()
        if self.workload_revision:
            d["workload-revision"] = self.workload_revision
        if not self.scenario.auto_generated:
            d["scenario"] = self.scenario_name
        if self.workload_params:
            d["workload-params"] = self.workload_params
        if self.cluster_config_params:
            d["provision-config-instance-params"] = self.cluster_config_params
        if self.plugin_params:
            d["plugin-params"] = self.plugin_params
        return d

    def to_result_dicts(self):
        """
        :return: a list of dicts, suitable for persisting the results of this test execution in a format that is Kibana-friendly.
        """
        result_template = {
            "benchmark-version": self.benchmark_version,
            "benchmark-revision": self.benchmark_revision,
            "environment": self.environment_name,
            "test-execution-id": self.test_execution_id,
            "test-execution-timestamp": time.to_iso8601(self.test_execution_timestamp),
            "distribution-version": self.distribution_version,
            "distribution-flavor": self.distribution_flavor,
            "user-tags": self.user_tags,
            "workload": self.workload_name,
<<<<<<< HEAD
            "scenario": self.scenario_name,
            "provision-config-instance": self.provision_config_instance_name,
=======
            "test_procedure": self.test_procedure_name,
            "provision-config-instance": self.cluster_config_name,
>>>>>>> a23c0a5d
            # allow to logically delete records, e.g. for UI purposes when we only want to show the latest result
            "active": True
        }
        if self.distribution_version:
            result_template["distribution-major-version"] = versions.major_version(self.distribution_version)
        if self.cluster_config_revision:
            result_template["cluster-config-revision"] = self.cluster_config_revision
        if self.workload_revision:
            result_template["workload-revision"] = self.workload_revision
        if self.workload_params:
            result_template["workload-params"] = self.workload_params
        if self.cluster_config_params:
            result_template["provision-config-instance-params"] = self.cluster_config_params
        if self.plugin_params:
            result_template["plugin-params"] = self.plugin_params
        if self.meta_data:
            result_template["meta"] = self.meta_data

        all_results = []

        for item in self.results.as_flat_list():
            result = result_template.copy()
            result.update(item)
            all_results.append(result)

        return all_results

    @classmethod
    def from_dict(cls, d):
        user_tags = d.get("user-tags", {})
        # TODO: cluster is optional for BWC. This can be removed after some grace period.
        cluster = d.get("cluster", {})
        return TestExecution(d["benchmark-version"], d.get("benchmark-revision"), d["environment"], d["test-execution-id"],
                    time.from_is8601(d["test-execution-timestamp"]),
                    d["pipeline"], user_tags, d["workload"], d.get("workload-params"),
                    d.get("scenario"), d["provision-config-instance"],
                    d.get("provision-config-instance-params"), d.get("plugin-params"),
                    workload_revision=d.get("workload-revision"),
                    cluster_config_revision=cluster.get("cluster-config-revision"),
                    distribution_version=cluster.get("distribution-version"),
                    distribution_flavor=cluster.get("distribution-flavor"),
                    revision=cluster.get("revision"), results=d.get("results"), meta_data=d.get("meta", {}))


class TestExecutionStore:
    def __init__(self, cfg):
        self.cfg = cfg
        self.environment_name = cfg.opts("system", "env.name")

    def find_by_test_execution_id(self, test_execution_id):
        raise NotImplementedError("abstract method")

    def list(self):
        raise NotImplementedError("abstract method")

    def store_test_execution(self, test_execution):
        raise NotImplementedError("abstract method")

    def _max_results(self):
        return int(self.cfg.opts("system", "list.test_executions.max_results"))


# Does not inherit from TestExecutionStore as it is only a delegator with the same API.
class CompositeTestExecutionStore:
    """
    Internal helper class to store test executions as file and to OpenSearch in case users
    want OpenSearch as a test executions store.

    It provides the same API as TestExecutionStore. It delegates writes to all stores
    and all read operations only the OpenSearch test execution store.
    """
    def __init__(self, os_store, file_store):
        self.os_store = os_store
        self.file_store = file_store

    def find_by_test_execution_id(self, test_execution_id):
        return self.os_store.find_by_test_execution_id(test_execution_id)

    def store_test_execution(self, test_execution):
        self.file_store.store_test_execution(test_execution)
        self.os_store.store_test_execution(test_execution)

    def list(self):
        return self.os_store.list()


class FileTestExecutionStore(TestExecutionStore):
    def store_test_execution(self, test_execution):
        doc = test_execution.as_dict()
        test_execution_path = paths.test_execution_root(self.cfg, test_execution_id=test_execution.test_execution_id)
        io.ensure_dir(test_execution_path)
        with open(self._test_execution_file(), mode="wt", encoding="utf-8") as f:
            f.write(json.dumps(doc, indent=True, ensure_ascii=False))

    def _test_execution_file(self, test_execution_id=None):
        return os.path.join(paths.test_execution_root(cfg=self.cfg, test_execution_id=test_execution_id), "test_execution.json")

    def list(self):
        results = glob.glob(self._test_execution_file(test_execution_id="*"))
        all_test_executions = self._to_test_executions(results)
        return all_test_executions[:self._max_results()]

    def find_by_test_execution_id(self, test_execution_id):
        test_execution_file = self._test_execution_file(test_execution_id=test_execution_id)
        if io.exists(test_execution_file):
            test_executions = self._to_test_executions([test_execution_file])
            if test_executions:
                return test_executions[0]
        raise exceptions.NotFound("No test execution with test execution id [{}]".format(test_execution_id))

    def _to_test_executions(self, results):
        test_executions = []
        for result in results:
            # noinspection PyBroadException
            try:
                with open(result, mode="rt", encoding="utf-8") as f:
                    test_executions.append(TestExecution.from_dict(json.loads(f.read())))
            except BaseException:
                logging.getLogger(__name__).exception("Could not load test_execution file [%s] (incompatible format?) Skipping...", result)
        return sorted(test_executions, key=lambda r: r.test_execution_timestamp, reverse=True)


class EsTestExecutionStore(TestExecutionStore):
    INDEX_PREFIX = "benchmark-test-executions-"
    TEST_EXECUTION_DOC_TYPE = "_doc"

    def __init__(self, cfg, client_factory_class=OsClientFactory, index_template_provider_class=IndexTemplateProvider):
        """
        Creates a new metrics store.

        :param cfg: The config object. Mandatory.
        :param client_factory_class: This parameter is optional and needed for testing.
        :param index_template_provider_class: This parameter is optional
        and needed for testing.
        """
        super().__init__(cfg)
        self.client = client_factory_class(cfg).create()
        self.index_template_provider = index_template_provider_class(cfg)

    def store_test_execution(self, test_execution):
        doc = test_execution.as_dict()
        # always update the mapping to the latest version
        self.client.put_template("benchmark-test-executions", self.index_template_provider.test_executions_template())
        self.client.index(
            index=self.index_name(test_execution),
            doc_type=EsTestExecutionStore.TEST_EXECUTION_DOC_TYPE,
            item=doc,
            id=test_execution.test_execution_id)

    def index_name(self, test_execution):
        test_execution_timestamp = test_execution.test_execution_timestamp
        return f"{EsTestExecutionStore.INDEX_PREFIX}{test_execution_timestamp:%Y-%m}"

    def list(self):
        filters = [{
            "term": {
                "environment": self.environment_name
            }
        }]

        query = {
            "query": {
                "bool": {
                    "filter": filters
                }
            },
            "size": self._max_results(),
            "sort": [
                {
                    "test-execution-timestamp": {
                        "order": "desc"
                    }
                }
            ]
        }
        result = self.client.search(index="%s*" % EsTestExecutionStore.INDEX_PREFIX, body=query)
        hits = result["hits"]["total"]
        # OpenSearch 1.0+
        if isinstance(hits, dict):
            hits = hits["value"]
        if hits > 0:
            return [TestExecution.from_dict(v["_source"]) for v in result["hits"]["hits"]]
        else:
            return []

    def find_by_test_execution_id(self, test_execution_id):
        query = {
            "query": {
                "bool": {
                    "filter": [
                        {
                            "term": {
                                "test-execution-id": test_execution_id
                            }
                        }
                    ]
                }
            }
        }
        result = self.client.search(index="%s*" % EsTestExecutionStore.INDEX_PREFIX, body=query)
        hits = result["hits"]["total"]
        # OpenSearch 1.0+
        if isinstance(hits, dict):
            hits = hits["value"]
        if hits == 1:
            return TestExecution.from_dict(result["hits"]["hits"][0]["_source"])
        elif hits > 1:
            raise exceptions.BenchmarkAssertionError(
                "Expected one test execution to match test ex id [{}] but there were [{}] matches.".format(test_execution_id, hits))
        else:
            raise exceptions.NotFound("No test_execution with test_execution id [{}]".format(test_execution_id))


class OsResultsStore:
    """
    Stores the results of a test_execution in a format that is
    better suited for reporting with OpenSearch Dashboards.
    """
    INDEX_PREFIX = "benchmark-results-"
    RESULTS_DOC_TYPE = "_doc"

    def __init__(self, cfg, client_factory_class=OsClientFactory, index_template_provider_class=IndexTemplateProvider):
        """
        Creates a new results store.

        :param cfg: The config object. Mandatory.
        :param client_factory_class: This parameter is optional and needed for testing.
        :param index_template_provider_class: This parameter is optional and needed for testing.
        """
        self.cfg = cfg
        self.client = client_factory_class(cfg).create()
        self.index_template_provider = index_template_provider_class(cfg)

    def store_results(self, test_execution):
        # always update the mapping to the latest version
        self.client.put_template("benchmark-results", self.index_template_provider.results_template())
        self.client.bulk_index(index=self.index_name(test_execution),
                               doc_type=OsResultsStore.RESULTS_DOC_TYPE,
                               items=test_execution.to_result_dicts())

    def index_name(self, test_execution):
        test_execution_timestamp = test_execution.test_execution_timestamp
        return f"{OsResultsStore.INDEX_PREFIX}{test_execution_timestamp:%Y-%m}"


class NoopResultsStore:
    """
    Does not store any results separately as these are stored as part of the test_execution on the file system.
    """
    def store_results(self, test_execution):
        pass


# helper function for encoding and decoding float keys so that the OpenSearch metrics store can save them.
def encode_float_key(k):
    # ensure that the key is indeed a float to unify the representation (e.g. 50 should be represented as "50_0")
    return str(float(k)).replace(".", "_")


def filter_percentiles_by_sample_size(sample_size, percentiles):
    # Don't show percentiles if there aren't enough samples for the value to be distinct.
    # For example, we should only show p99.9, p45.6, or p0.01 if there are at least 1000 values.
    # If nothing is suitable, default to just returning [100] rather than an empty list.
    if sample_size < 1:
        raise AssertionError("Percentiles require at least one sample")

    filtered_percentiles = []
    # Treat the cases below 10 separately, to return p25, 50, 75, 100 if present
    if sample_size == 1:
        filtered_percentiles = [100]
    elif sample_size < 4:
        for p in [50, 100]:
            if p in percentiles:
                filtered_percentiles.append(p)
    elif sample_size < 10:
        for p in [25, 50, 75, 100]:
            if p in percentiles:
                filtered_percentiles.append(p)
    else:
        effective_sample_size = 10 ** (int(math.log10(sample_size))) # round down to nearest power of ten
        delta = 0.000001 # If (p / 100) * effective_sample_size is within this value of a whole number,
        # assume the discrepancy is due to floating point and allow it
        for p in percentiles:
            fraction = p / 100
            # check if fraction * effective_sample_size is close enough to a whole number
            if abs((effective_sample_size * fraction) - round(effective_sample_size*fraction)) < delta or p in [25, 75]:
                filtered_percentiles.append(p)
    # if no percentiles are suitable, just return 100
    if len(filtered_percentiles) == 0:
        return [100]
    return filtered_percentiles

def percentiles_for_sample_size(sample_size, percentiles_list=None):
    # If latency_percentiles is present, as a list, display those values instead (assuming there are enough samples)
    percentiles = []
    if percentiles_list:
        percentiles = percentiles_list # Defaults get overridden if a value is provided
        percentiles.sort()
    return filter_percentiles_by_sample_size(sample_size, percentiles)

class GlobalStatsCalculator:
    DEFAULT_LATENCY_PERCENTILES = "50,90,99,99.9,99.99,100"
    DEFAULT_LATENCY_PERCENTILES_LIST = [float(value) for value in DEFAULT_LATENCY_PERCENTILES.split(",")]

    DEFAULT_THROUGHPUT_PERCENTILES = ""
    DEFAULT_THROUGHPUT_PERCENTILES_LIST = []

    OTHER_PERCENTILES = [50,90,99,99.9,99.99,100]
    # Use these percentiles when the single_latency fn is called for something other than latency

    def __init__(self, store, workload, scenario, latency_percentiles=None, throughput_percentiles=None):
        self.store = store
        self.logger = logging.getLogger(__name__)
        self.workload = workload
        self.scenario = scenario
        self.latency_percentiles = latency_percentiles
        self.throughput_percentiles = throughput_percentiles

    def __call__(self):
        result = GlobalStats()

        for tasks in self.scenario.schedule:
            for task in tasks:
                t = task.name
                op_type = task.operation.type
                error_rate = self.error_rate(t, op_type)
                duration = self.duration(t)
                if task.operation.include_in_results_publishing or error_rate > 0:
                    self.logger.debug("Gathering request metrics for [%s].", t)
                    result.add_op_metrics(
                        t,
                        task.operation.name,
                        self.summary_stats("throughput", t, op_type, percentiles_list=self.throughput_percentiles),
                        self.single_latency(t, op_type),
                        self.single_latency(t, op_type, metric_name="service_time"),
                        self.single_latency(t, op_type, metric_name="client_processing_time"),
                        self.single_latency(t, op_type, metric_name="processing_time"),
                        error_rate,
                        duration,
                        self.merge(
                            self.workload.meta_data,
                            self.scenario.meta_data,
                            task.operation.meta_data,
                            task.meta_data)
                    )
        self.logger.debug("Gathering indexing metrics.")
        result.total_time = self.sum("indexing_total_time")
        result.total_time_per_shard = self.shard_stats("indexing_total_time")
        result.indexing_throttle_time = self.sum("indexing_throttle_time")
        result.indexing_throttle_time_per_shard = self.shard_stats("indexing_throttle_time")
        result.merge_time = self.sum("merges_total_time")
        result.merge_time_per_shard = self.shard_stats("merges_total_time")
        result.merge_count = self.sum("merges_total_count")
        result.refresh_time = self.sum("refresh_total_time")
        result.refresh_time_per_shard = self.shard_stats("refresh_total_time")
        result.refresh_count = self.sum("refresh_total_count")
        result.flush_time = self.sum("flush_total_time")
        result.flush_time_per_shard = self.shard_stats("flush_total_time")
        result.flush_count = self.sum("flush_total_count")
        result.merge_throttle_time = self.sum("merges_total_throttled_time")
        result.merge_throttle_time_per_shard = self.shard_stats("merges_total_throttled_time")

        self.logger.debug("Gathering ML max processing times.")
        result.ml_processing_time = self.ml_processing_time_stats()

        self.logger.debug("Gathering garbage collection metrics.")
        result.young_gc_time = self.sum("node_total_young_gen_gc_time")
        result.young_gc_count = self.sum("node_total_young_gen_gc_count")
        result.old_gc_time = self.sum("node_total_old_gen_gc_time")
        result.old_gc_count = self.sum("node_total_old_gen_gc_count")

        self.logger.debug("Gathering segment memory metrics.")
        result.memory_segments = self.median("segments_memory_in_bytes")
        result.memory_doc_values = self.median("segments_doc_values_memory_in_bytes")
        result.memory_terms = self.median("segments_terms_memory_in_bytes")
        result.memory_norms = self.median("segments_norms_memory_in_bytes")
        result.memory_points = self.median("segments_points_memory_in_bytes")
        result.memory_stored_fields = self.median("segments_stored_fields_memory_in_bytes")
        result.store_size = self.sum("store_size_in_bytes")
        result.translog_size = self.sum("translog_size_in_bytes")

        # convert to int, fraction counts are senseless
        median_segment_count = self.median("segments_count")
        result.segment_count = int(median_segment_count) if median_segment_count is not None else median_segment_count

        self.logger.debug("Gathering transform processing times.")
        result.total_transform_processing_times = self.total_transform_metric("total_transform_processing_time")
        result.total_transform_index_times = self.total_transform_metric("total_transform_index_time")
        result.total_transform_search_times = self.total_transform_metric("total_transform_search_time")
        result.total_transform_throughput = self.total_transform_metric("total_transform_throughput")

        return result

    def merge(self, *args):
        # This is similar to dict(collections.ChainMap(args)) except that we skip `None` in our implementation.
        result = {}
        for arg in args:
            if arg is not None:
                result.update(arg)
        return result

    def sum(self, metric_name):
        values = self.store.get(metric_name)
        if values:
            return sum(values)
        else:
            return None

    def one(self, metric_name):
        return self.store.get_one(metric_name)

    def summary_stats(self, metric_name, task_name, operation_type, percentiles_list=None):
        mean = self.store.get_mean(metric_name, task=task_name, operation_type=operation_type, sample_type=SampleType.Normal)
        median = self.store.get_median(metric_name, task=task_name, operation_type=operation_type, sample_type=SampleType.Normal)
        unit = self.store.get_unit(metric_name, task=task_name, operation_type=operation_type)
        stats = self.store.get_stats(metric_name, task=task_name, operation_type=operation_type, sample_type=SampleType.Normal)

        result = {}
        if mean and median and stats:
            result = {
                "min": stats["min"],
                "mean": mean,
                "median": median,
                "max": stats["max"],
                "unit": unit
            }
        else:
            result = {
                "min": None,
                "mean": None,
                "median": None,
                "max": None,
                "unit": unit
            }

        if percentiles_list: # modified from single_latency()
            sample_size = stats["count"]
            percentiles = self.store.get_percentiles(metric_name,
                                                     task=task_name,
                                                     operation_type=operation_type,
                                                     sample_type=SampleType.Normal,
                                                     percentiles=percentiles_for_sample_size(
                                                         sample_size,
                                                         percentiles_list=percentiles_list))
            for k, v in percentiles.items():
                # safely encode so we don't have any dots in field names
                result[encode_float_key(k)] = v
        return result

    def shard_stats(self, metric_name):
        values = self.store.get_raw(metric_name, mapper=lambda doc: doc["per-shard"])
        unit = self.store.get_unit(metric_name)
        if values:
            flat_values = [w for v in values for w in v]
            return {
                "min": min(flat_values),
                "median": statistics.median(flat_values),
                "max": max(flat_values),
                "unit": unit
            }
        else:
            return {}

    def ml_processing_time_stats(self):
        values = self.store.get_raw("ml_processing_time")
        result = []
        if values:
            for v in values:
                result.append({
                    "job": v["job"],
                    "min": v["min"],
                    "mean": v["mean"],
                    "median": v["median"],
                    "max": v["max"],
                    "unit": v["unit"]
                })
        return result

    def total_transform_metric(self, metric_name):
        values = self.store.get_raw(metric_name)
        result = []
        if values:
            for v in values:
                transform_id = v.get("meta", {}).get("transform_id")
                if transform_id is not None:
                    result.append({
                        "id": transform_id,
                        "mean": v["value"],
                        "unit": v["unit"]
                    })
        return result

    def error_rate(self, task_name, operation_type):
        return self.store.get_error_rate(task=task_name, operation_type=operation_type, sample_type=SampleType.Normal)

    def duration(self, task_name):
        return self.store.get_one("service_time", task=task_name, mapper=lambda doc: doc["relative-time-ms"],
                                  sort_key="relative-time-ms", sort_reverse=True)

    def median(self, metric_name, task_name=None, operation_type=None, sample_type=None):
        return self.store.get_median(metric_name, task=task_name, operation_type=operation_type, sample_type=sample_type)

    def single_latency(self, task, operation_type, metric_name="latency"):
        sample_type = SampleType.Normal
        stats = self.store.get_stats(metric_name, task=task, operation_type=operation_type, sample_type=sample_type)
        sample_size = stats["count"] if stats else 0
        percentiles_list = self.OTHER_PERCENTILES
        if metric_name == "latency":
            percentiles_list = self.latency_percentiles
        if sample_size > 0:
            # The custom latency percentiles have to be supplied here as the workload runs,
            # or else they aren't present when results are published
            percentiles = self.store.get_percentiles(metric_name,
                                                     task=task,
                                                     operation_type=operation_type,
                                                     sample_type=sample_type,
                                                     percentiles=percentiles_for_sample_size(
                                                         sample_size,
                                                         percentiles_list=percentiles_list
                                                         ))
            mean = self.store.get_mean(metric_name,
                                       task=task,
                                       operation_type=operation_type,
                                       sample_type=sample_type)
            unit = self.store.get_unit(metric_name, task=task, operation_type=operation_type)
            stats = collections.OrderedDict()
            for k, v in percentiles.items():
                # safely encode so we don't have any dots in field names
                stats[encode_float_key(k)] = v
            stats["mean"] = mean
            stats["unit"] = unit
            return stats
        else:
            return {}


class GlobalStats:
    def __init__(self, d=None):
        self.op_metrics = self.v(d, "op_metrics", default=[])
        self.total_time = self.v(d, "total_time")
        self.total_time_per_shard = self.v(d, "total_time_per_shard", default={})
        self.indexing_throttle_time = self.v(d, "indexing_throttle_time")
        self.indexing_throttle_time_per_shard = self.v(d, "indexing_throttle_time_per_shard", default={})
        self.merge_time = self.v(d, "merge_time")
        self.merge_time_per_shard = self.v(d, "merge_time_per_shard", default={})
        self.merge_count = self.v(d, "merge_count")
        self.refresh_time = self.v(d, "refresh_time")
        self.refresh_time_per_shard = self.v(d, "refresh_time_per_shard", default={})
        self.refresh_count = self.v(d, "refresh_count")
        self.flush_time = self.v(d, "flush_time")
        self.flush_time_per_shard = self.v(d, "flush_time_per_shard", default={})
        self.flush_count = self.v(d, "flush_count")
        self.merge_throttle_time = self.v(d, "merge_throttle_time")
        self.merge_throttle_time_per_shard = self.v(d, "merge_throttle_time_per_shard", default={})
        self.ml_processing_time = self.v(d, "ml_processing_time", default=[])

        self.young_gc_time = self.v(d, "young_gc_time")
        self.young_gc_count = self.v(d, "young_gc_count")
        self.old_gc_time = self.v(d, "old_gc_time")
        self.old_gc_count = self.v(d, "old_gc_count")

        self.memory_segments = self.v(d, "memory_segments")
        self.memory_doc_values = self.v(d, "memory_doc_values")
        self.memory_terms = self.v(d, "memory_terms")
        self.memory_norms = self.v(d, "memory_norms")
        self.memory_points = self.v(d, "memory_points")
        self.memory_stored_fields = self.v(d, "memory_stored_fields")
        self.store_size = self.v(d, "store_size")
        self.translog_size = self.v(d, "translog_size")
        self.segment_count = self.v(d, "segment_count")

        self.total_transform_search_times = self.v(d, "total_transform_search_times")
        self.total_transform_index_times = self.v(d, "total_transform_index_times")
        self.total_transform_processing_times = self.v(d, "total_transform_processing_times")
        self.total_transform_throughput = self.v(d, "total_transform_throughput")

    def as_dict(self):
        return self.__dict__

    def as_flat_list(self):
        def op_metrics(op_item, key, single_value=False):
            doc = {
                "task": op_item["task"],
                "operation": op_item["operation"],
                "name": key
            }
            if single_value:
                doc["value"] = {"single":  op_item[key]}
            else:
                doc["value"] = op_item[key]
            if "meta" in op_item:
                doc["meta"] = op_item["meta"]
            return doc

        all_results = []
        for metric, value in self.as_dict().items():
            if metric == "op_metrics":
                for item in value:
                    if "throughput" in item:
                        all_results.append(op_metrics(item, "throughput"))
                    if "latency" in item:
                        all_results.append(op_metrics(item, "latency"))
                    if "service_time" in item:
                        all_results.append(op_metrics(item, "service_time"))
                    if "client_processing_time" in item:
                        all_results.append(op_metrics(item, "client_processing_time"))
                    if "processing_time" in item:
                        all_results.append(op_metrics(item, "processing_time"))
                    if "error_rate" in item:
                        all_results.append(op_metrics(item, "error_rate", single_value=True))
                    if "duration" in item:
                        all_results.append(op_metrics(item, "duration", single_value=True))
            elif metric == "ml_processing_time":
                for item in value:
                    all_results.append({
                        "job": item["job"],
                        "name": "ml_processing_time",
                        "value": {
                            "min": item["min"],
                            "mean": item["mean"],
                            "median": item["median"],
                            "max": item["max"]
                        }
                    })
            elif metric.startswith("total_transform_") and value is not None:
                for item in value:
                    all_results.append({
                        "id": item["id"],
                        "name": metric,
                        "value": {
                            "single": item["mean"]
                        }
                    })
            elif metric.endswith("_time_per_shard"):
                if value:
                    all_results.append({"name": metric, "value": value})
            elif value is not None:
                result = {
                    "name": metric,
                    "value": {
                        "single": value
                    }
                }
                all_results.append(result)
        # sorting is just necessary to have a stable order for tests. As we just have a small number of metrics, the overhead is neglible.
        return sorted(all_results, key=lambda m: m["name"])

    def v(self, d, k, default=None):
        return d.get(k, default) if d else default

    def add_op_metrics(self, task, operation, throughput, latency, service_time, client_processing_time,
                       processing_time, error_rate, duration, meta):
        doc = {
            "task": task,
            "operation": operation,
            "throughput": throughput,
            "latency": latency,
            "service_time": service_time,
            "client_processing_time": client_processing_time,
            "processing_time": processing_time,
            "error_rate": error_rate,
            "duration": duration
        }
        if meta:
            doc["meta"] = meta
        self.op_metrics.append(doc)

    def tasks(self):
        # ensure we can read test_execution.json files before Benchmark 0.8.0
        return [v.get("task", v["operation"]) for v in self.op_metrics]

    def metrics(self, task):
        # ensure we can read test_execution.json files before Benchmark 0.8.0
        for r in self.op_metrics:
            if r.get("task", r["operation"]) == task:
                return r
        return None


class SystemStatsCalculator:
    def __init__(self, store, node_name):
        self.store = store
        self.logger = logging.getLogger(__name__)
        self.node_name = node_name

    def __call__(self):
        result = SystemStats()
        self.logger.debug("Calculating system metrics for [%s]", self.node_name)
        self.logger.debug("Gathering disk metrics.")
        self.add(result, "final_index_size_bytes", "index_size")
        self.add(result, "disk_io_write_bytes", "bytes_written")
        self.logger.debug("Gathering node startup time metrics.")
        self.add(result, "node_startup_time", "startup_time")
        return result

    def add(self, result, raw_metric_key, summary_metric_key):
        metric_value = self.store.get_one(raw_metric_key, node_name=self.node_name)
        metric_unit = self.store.get_unit(raw_metric_key, node_name=self.node_name)
        if metric_value:
            self.logger.debug("Adding record for [%s] with value [%s].", raw_metric_key, str(metric_value))
            result.add_node_metrics(self.node_name, summary_metric_key, metric_value, metric_unit)
        else:
            self.logger.debug("Skipping incomplete [%s] record.", raw_metric_key)


class SystemStats:
    def __init__(self, d=None):
        self.node_metrics = self.v(d, "node_metrics", default=[])

    def v(self, d, k, default=None):
        return d.get(k, default) if d else default

    def add_node_metrics(self, node, name, value, unit):
        metric = {
            "node": node,
            "name": name,
            "value": value
        }
        if unit:
            metric["unit"] = unit
        self.node_metrics.append(metric)

    def as_flat_list(self):
        all_results = []
        for v in self.node_metrics:
            all_results.append({"node": v["node"], "name": v["name"], "value": {"single": v["value"]}})
        # Sort for a stable order in tests.
        return sorted(all_results, key=lambda m: m["name"])<|MERGE_RESOLUTION|>--- conflicted
+++ resolved
@@ -347,11 +347,7 @@
     return calc()
 
 
-<<<<<<< HEAD
-def metrics_store(cfg, read_only=True, workload=None, scenario=None, provision_config_instance=None, meta_info=None):
-=======
-def metrics_store(cfg, read_only=True, workload=None, test_procedure=None, cluster_config=None, meta_info=None):
->>>>>>> a23c0a5d
+def metrics_store(cfg, read_only=True, workload=None, scenario=None, cluster_config=None, meta_info=None):
     """
     Creates a proper metrics store based on the current configuration.
 
@@ -370,11 +366,7 @@
 
     store.open(
         test_execution_id, test_execution_timestamp,
-<<<<<<< HEAD
-        workload, scenario, selected_provision_config_instance,
-=======
-        workload, test_procedure, selected_cluster_config,
->>>>>>> a23c0a5d
+        workload, scenario, selected_cluster_config,
         create=not read_only)
     return store
 
@@ -440,15 +432,9 @@
         self._test_execution_timestamp = None
         self._workload = None
         self._workload_params = cfg.opts("workload", "params", default_value={}, mandatory=False)
-<<<<<<< HEAD
         self._scenario = None
-        self._provision_config_instance = None
-        self._provision_config_instance_name = None
-=======
-        self._test_procedure = None
         self._cluster_config = None
         self._cluster_config_name = None
->>>>>>> a23c0a5d
         self._environment_name = cfg.opts("system", "env.name")
         self.opened = False
         if meta_info is None:
@@ -465,28 +451,16 @@
         self.logger = logging.getLogger(__name__)
 
     def open(self, test_ex_id=None, test_ex_timestamp=None, workload_name=None,\
-<<<<<<< HEAD
-         scenario_name=None, provision_config_instance_name=None, ctx=None,\
+         scenario_name=None, cluster_config_name=None, ctx=None,\
          create=False):
         """
-        Opens a metrics store for a specific test_execution, workload, scenario and provision_config_instance.
-=======
-         test_procedure_name=None, cluster_config_name=None, ctx=None,\
-         create=False):
-        """
-        Opens a metrics store for a specific test_execution, workload, test_procedure and cluster_config.
->>>>>>> a23c0a5d
+        Opens a metrics store for a specific test_execution, workload, scenario and cluster_config.
 
         :param test_ex_id: The test execution id. This attribute is sufficient to uniquely identify a test_execution.
         :param test_ex_timestamp: The test execution timestamp as a datetime.
         :param workload_name: Workload name.
-<<<<<<< HEAD
         :param scenario_name: Scenario name.
-        :param provision_config_instance_name: ProvisionConfigInstance name.
-=======
-        :param test_procedure_name: TestProcedure name.
         :param cluster_config_name: ProvisionConfigInstance name.
->>>>>>> a23c0a5d
         :param ctx: An metrics store open context retrieved from another metrics store with ``#open_context``.
         :param create: True if an index should be created (if necessary). This is typically True, when attempting to write metrics and
         False when it is just opened for reading (as we can assume all necessary indices exist at this point).
@@ -495,24 +469,14 @@
             self._test_execution_id = ctx["test-execution-id"]
             self._test_execution_timestamp = ctx["test-execution-timestamp"]
             self._workload = ctx["workload"]
-<<<<<<< HEAD
             self._scenario = ctx["scenario"]
-            self._provision_config_instance = ctx["provision-config-instance"]
-=======
-            self._test_procedure = ctx["test_procedure"]
             self._cluster_config = ctx["provision-config-instance"]
->>>>>>> a23c0a5d
         else:
             self._test_execution_id = test_ex_id
             self._test_execution_timestamp = time.to_iso8601(test_ex_timestamp)
             self._workload = workload_name
-<<<<<<< HEAD
             self._scenario = scenario_name
-            self._provision_config_instance = provision_config_instance_name
-=======
-            self._test_procedure = test_procedure_name
             self._cluster_config = cluster_config_name
->>>>>>> a23c0a5d
         assert self._test_execution_id is not None, "Attempting to open metrics store without a test execution id"
         assert self._test_execution_timestamp is not None, "Attempting to open metrics store without a test execution timestamp"
 
@@ -521,13 +485,8 @@
                 else self._cluster_config
 
         self.logger.info("Opening metrics store for test execution timestamp=[%s], workload=[%s],"
-<<<<<<< HEAD
-        "scenario=[%s], provision_config_instance=[%s]",
-                         self._test_execution_timestamp, self._workload, self._scenario, self._provision_config_instance)
-=======
-        "test_procedure=[%s], cluster_config=[%s]",
-                         self._test_execution_timestamp, self._workload, self._test_procedure, self._cluster_config)
->>>>>>> a23c0a5d
+        "scenario=[%s], cluster_config=[%s]",
+                         self._test_execution_timestamp, self._workload, self._scenario, self._cluster_config)
 
         user_tags = extract_user_tags_from_config(self._config)
         for k, v in user_tags.items():
@@ -595,13 +554,8 @@
             "test-execution-id": self._test_execution_id,
             "test-execution-timestamp": self._test_execution_timestamp,
             "workload": self._workload,
-<<<<<<< HEAD
             "scenario": self._scenario,
-            "provision-config-instance": self._provision_config_instance
-=======
-            "test_procedure": self._test_procedure,
             "provision-config-instance": self._cluster_config
->>>>>>> a23c0a5d
         }
 
     def put_value_cluster_level(self, name, value, unit=None, task=None, operation=None, operation_type=None, sample_type=SampleType.Normal,
@@ -672,13 +626,8 @@
             "test-execution-timestamp": self._test_execution_timestamp,
             "environment": self._environment_name,
             "workload": self._workload,
-<<<<<<< HEAD
             "scenario": self._scenario,
-            "provision-config-instance": self._provision_config_instance_name,
-=======
-            "test_procedure": self._test_procedure,
             "provision-config-instance": self._cluster_config_name,
->>>>>>> a23c0a5d
             "name": name,
             "value": value,
             "unit": unit,
@@ -734,13 +683,8 @@
             "test-execution-timestamp": self._test_execution_timestamp,
             "environment": self._environment_name,
             "workload": self._workload,
-<<<<<<< HEAD
             "scenario": self._scenario,
-            "provision-config-instance": self._provision_config_instance_name,
-=======
-            "test_procedure": self._test_procedure,
             "provision-config-instance": self._cluster_config_name,
->>>>>>> a23c0a5d
 
         })
         if meta:
@@ -928,22 +872,13 @@
         self._docs = None
 
     def open(self, test_ex_id=None, test_ex_timestamp=None, workload_name=None, \
-<<<<<<< HEAD
-        scenario_name=None, provision_config_instance_name=None, ctx=None, \
-=======
-        test_procedure_name=None, cluster_config_name=None, ctx=None, \
->>>>>>> a23c0a5d
+        scenario_name=None, cluster_config_name=None, ctx=None, \
         create=False):
         self._docs = []
         MetricsStore.open(
             self, test_ex_id, test_ex_timestamp,
-<<<<<<< HEAD
             workload_name, scenario_name,
-            provision_config_instance_name, ctx, create)
-=======
-            workload_name, test_procedure_name,
             cluster_config_name, ctx, create)
->>>>>>> a23c0a5d
         self._index = self.index_name()
         # reduce a bit of noise in the metrics cluster log
         if create:
@@ -979,15 +914,9 @@
             self._client.bulk_index(index=self._index, doc_type=OsMetricsStore.METRICS_DOC_TYPE, items=self._docs)
             sw.stop()
             self.logger.info("Successfully added %d metrics documents for test execution timestamp=[%s], workload=[%s], "
-<<<<<<< HEAD
-                             "scenario=[%s], provision_config_instance=[%s] in [%f] seconds.",
+                             "scenario=[%s], cluster_config=[%s] in [%f] seconds.",
                              len(self._docs), self._test_execution_timestamp,
-                             self._workload, self._scenario, self._provision_config_instance, sw.total_time())
-=======
-                             "test_procedure=[%s], cluster_config=[%s] in [%f] seconds.",
-                             len(self._docs), self._test_execution_timestamp,
-                             self._workload, self._test_procedure, self._cluster_config, sw.total_time())
->>>>>>> a23c0a5d
+                             self._workload, self._scenario, self._cluster_config, sw.total_time())
         self._docs = []
         # ensure we can search immediately after flushing
         if refresh:
@@ -1331,13 +1260,8 @@
             time.to_iso8601(test_execution.test_execution_timestamp),
             test_execution.workload,
             format_dict(test_execution.workload_params),
-<<<<<<< HEAD
             test_execution.scenario_name,
-            test_execution.provision_config_instance_name,
-=======
-            test_execution.test_procedure_name,
             test_execution.cluster_config_name,
->>>>>>> a23c0a5d
             format_dict(test_execution.user_tags),
             test_execution.workload_revision,
             test_execution.cluster_config_revision])
@@ -1362,13 +1286,8 @@
         console.println("No recent test_executions found.")
 
 
-<<<<<<< HEAD
 def create_test_execution(cfg, workload, scenario, workload_revision=None):
-    provision_config_instance = cfg.opts("builder", "provision_config_instance.names")
-=======
-def create_test_execution(cfg, workload, test_procedure, workload_revision=None):
     cluster_config = cfg.opts("builder", "cluster_config.names")
->>>>>>> a23c0a5d
     environment = cfg.opts("system", "env.name")
     test_execution_id = cfg.opts("system", "test_execution.id")
     test_execution_timestamp = cfg.opts("system", "time.start")
@@ -1389,28 +1308,16 @@
     return TestExecution(benchmark_version, benchmark_revision,
     environment, test_execution_id, test_execution_timestamp,
     pipeline, user_tags, workload,
-<<<<<<< HEAD
-    workload_params, scenario, provision_config_instance, provision_config_instance_params,
-    plugin_params, workload_revision, latency_percentiles=latency_percentiles,
-    throughput_percentiles=throughput_percentiles)
-=======
-    workload_params, test_procedure, cluster_config, cluster_config_params,
+    workload_params, scenario, cluster_config, cluster_config_params,
     plugin_params, workload_revision)
->>>>>>> a23c0a5d
 
 
 class TestExecution:
     def __init__(self, benchmark_version, benchmark_revision, environment_name,
                  test_execution_id, test_execution_timestamp, pipeline, user_tags,
-<<<<<<< HEAD
-                 workload, workload_params, scenario, provision_config_instance,
-                 provision_config_instance_params, plugin_params,
-                 workload_revision=None, provision_config_revision=None,
-=======
-                 workload, workload_params, test_procedure, cluster_config,
+                 workload, workload_params, scenario, cluster_config,
                  cluster_config_params, plugin_params,
                  workload_revision=None, cluster_config_revision=None,
->>>>>>> a23c0a5d
                  distribution_version=None, distribution_flavor=None,
                  revision=None, results=None, meta_data=None, latency_percentiles=None, throughput_percentiles=None):
         if results is None:
@@ -1436,15 +1343,9 @@
         self.user_tags = user_tags
         self.workload = workload
         self.workload_params = workload_params
-<<<<<<< HEAD
         self.scenario = scenario
-        self.provision_config_instance = provision_config_instance
-        self.provision_config_instance_params = provision_config_instance_params
-=======
-        self.test_procedure = test_procedure
         self.cluster_config = cluster_config
         self.cluster_config_params = cluster_config_params
->>>>>>> a23c0a5d
         self.plugin_params = plugin_params
         self.workload_revision = workload_revision
         self.cluster_config_revision = cluster_config_revision
@@ -1523,13 +1424,8 @@
             "distribution-flavor": self.distribution_flavor,
             "user-tags": self.user_tags,
             "workload": self.workload_name,
-<<<<<<< HEAD
             "scenario": self.scenario_name,
-            "provision-config-instance": self.provision_config_instance_name,
-=======
-            "test_procedure": self.test_procedure_name,
             "provision-config-instance": self.cluster_config_name,
->>>>>>> a23c0a5d
             # allow to logically delete records, e.g. for UI purposes when we only want to show the latest result
             "active": True
         }
