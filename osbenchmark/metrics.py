# SPDX-License-Identifier: Apache-2.0
#
# The OpenSearch Contributors require contributions made to
# this file be licensed under the Apache-2.0 license or a
# compatible open source license.
# Modifications Copyright OpenSearch Contributors. See
# GitHub history for details.
# Licensed to Elasticsearch B.V. under one or more contributor
# license agreements. See the NOTICE file distributed with
# this work for additional information regarding copyright
# ownership. Elasticsearch B.V. licenses this file to you under
# the Apache License, Version 2.0 (the "License"); you may
# not use this file except in compliance with the License.
# You may obtain a copy of the License at
#
#	http://www.apache.org/licenses/LICENSE-2.0
#
# Unless required by applicable law or agreed to in writing,
# software distributed under the License is distributed on an
# "AS IS" BASIS, WITHOUT WARRANTIES OR CONDITIONS OF ANY
# KIND, either express or implied.  See the License for the
# specific language governing permissions and limitations
# under the License.

import collections
import glob
import json
import logging
import math
import os
import pickle
import random
import statistics
import sys
import time
import zlib
from enum import Enum, IntEnum
from http.client import responses
import opensearchpy.helpers
import tabulate

from osbenchmark import client, time, exceptions, config, version, paths
from osbenchmark.utils import convert, console, io, versions


class OsClient:
    """
    Provides a stripped-down client interface that is easier to exchange for testing
    """

    def __init__(self, client, cluster_version=None):
        self._client = client
        self.logger = logging.getLogger(__name__)
        self._cluster_version = cluster_version
        self._cluster_distribution = None

    def probe_version(self):
        info = self.guarded(self._client.info)
        try:
            self._cluster_version = versions.components(info["version"]["number"])
        except BaseException:
            msg = "Could not determine version of metrics cluster"
            self.logger.exception(msg)
            raise exceptions.BenchmarkError(msg)

        try:
            self._cluster_distribution = info["version"]["distribution"]
        except BaseException:
            msg = "Could not determine distribution of metrics cluster, assuming elasticsearch"
            self.logger.exception(msg)
            self._cluster_distribution = "elasticsearch"

    def put_template(self, name, template):
        return self.guarded(self._client.indices.put_template, name=name, body=template)

    def template_exists(self, name):
        return self.guarded(self._client.indices.exists_template, name)

    def delete_template(self,  name):
        self.guarded(self._client.indices.delete_template, name)

    def get_index(self, name):
        return self.guarded(self._client.indices.get,  name)

    def create_index(self, index):
        # ignore 400 cause by IndexAlreadyExistsException when creating an index
        return self.guarded(self._client.indices.create, index=index, ignore=400)

    def exists(self, index):
        return self.guarded(self._client.indices.exists, index=index)

    def refresh(self, index):
        return self.guarded(self._client.indices.refresh, index=index)

    def bulk_index(self, index, doc_type, items):
        self.guarded(opensearchpy.helpers.bulk, self._client, items, index=index, chunk_size=5000)

    def index(self, index, doc_type, item, id=None):
        doc = {
            "_source": item
        }
        if id:
            doc["_id"] = id
        self.bulk_index(index, doc_type, [doc])

    def search(self, index, body):
        return self.guarded(self._client.search, index=index, body=body)

    def guarded(self, target, *args, **kwargs):
        # pylint: disable=import-outside-toplevel
        import opensearchpy
        max_execution_count = 11
        execution_count = 0

        while execution_count < max_execution_count:
            time_to_sleep = 2 ** execution_count + random.random()
            execution_count += 1

            try:
                return target(*args, **kwargs)
            except opensearchpy.exceptions.AuthenticationException:
                # we know that it is just one host (see OsClientFactory)
                node = self._client.transport.hosts[0]
                msg = "The configured user could not authenticate against your OpenSearch metrics store running on host [%s] at " \
                      "port [%s] (wrong password?). Please fix the configuration in [%s]." % \
                      (node["host"], node["port"], config.ConfigFile().location)
                self.logger.exception(msg)
                raise exceptions.SystemSetupError(msg)
            except opensearchpy.exceptions.AuthorizationException:
                node = self._client.transport.hosts[0]
                msg = "The configured user does not have enough privileges to run the operation [%s] against your OpenSearch metrics " \
                      "store running on host [%s] at port [%s]. Please specify a user with enough " \
                      "privileges in the configuration in [%s]." % \
                      (target.__name__, node["host"], node["port"], config.ConfigFile().location)
                self.logger.exception(msg)
                raise exceptions.SystemSetupError(msg)
            except opensearchpy.exceptions.ConnectionTimeout:
                if execution_count < max_execution_count:
                    self.logger.debug("Connection timeout in attempt [%d/%d].", execution_count, max_execution_count)
                    time.sleep(time_to_sleep)
                else:
                    operation = target.__name__
                    self.logger.exception("Connection timeout while running [%s] (retried %d times).", operation, max_execution_count)
                    node = self._client.transport.hosts[0]
                    msg = "A connection timeout occurred while running the operation [%s] against your OpenSearch metrics store on " \
                          "host [%s] at port [%s]." % (operation, node["host"], node["port"])
                    raise exceptions.BenchmarkError(msg)
            except opensearchpy.exceptions.ConnectionError:
                node = self._client.transport.hosts[0]
                msg = "Could not connect to your OpenSearch metrics store. Please check that it is running on host [%s] at port [%s]" \
                      " or fix the configuration in [%s]." % (node["host"], node["port"], config.ConfigFile().location)
                self.logger.exception(msg)
                raise exceptions.SystemSetupError(msg)
            except opensearchpy.TransportError as e:
                if e.status_code in (502, 503, 504, 429) and execution_count < max_execution_count:
                    self.logger.debug("%s (code: %d) in attempt [%d/%d]. Sleeping for [%f] seconds.",
                                      responses[e.status_code], e.status_code, execution_count, max_execution_count, time_to_sleep)
                    time.sleep(time_to_sleep)
                else:
                    node = self._client.transport.hosts[0]
                    msg = "A transport error occurred while running the operation [%s] against your OpenSearch metrics store on " \
                          "host [%s] at port [%s]." % (target.__name__, node["host"], node["port"])
                    self.logger.exception(msg)
                    raise exceptions.BenchmarkError(msg)

            except opensearchpy.exceptions.OpenSearchException:
                node = self._client.transport.hosts[0]
                msg = "An unknown error occurred while running the operation [%s] against your OpenSearch metrics store on host [%s] " \
                      "at port [%s]." % (target.__name__, node["host"], node["port"])
                self.logger.exception(msg)
                # this does not necessarily mean it's a system setup problem...
                raise exceptions.BenchmarkError(msg)


class OsClientFactory:
    """
    Abstracts how the OpenSearch client is created. Intended for testing.
    """

    def __init__(self, cfg):
        self._config = cfg
<<<<<<< HEAD
        host = self._config.opts("results_publishing", "datastore.host")
        port = self._config.opts("results_publishing", "datastore.port")
        secure = convert.to_bool(self._config.opts("results_publishing", "datastore.secure"))
        user = self._config.opts("results_publishing", "datastore.user")

        metrics_amazon_aws_log_in = self._config.opts("results_publishing", "datastore.amazon_aws_log_in",
                                                      default_value=None, mandatory=False)
        metrics_aws_access_key_id = None
        metrics_aws_secret_access_key = None
        metrics_aws_region = None
        metrics_aws_service = None

        if metrics_amazon_aws_log_in == 'config':
            metrics_aws_access_key_id = self._config.opts("results_publishing", "datastore.aws_access_key_id",
                                                          default_value=None, mandatory=False)
            metrics_aws_secret_access_key = self._config.opts("results_publishing", "datastore.aws_secret_access_key",
                                                              default_value=None, mandatory=False)
            metrics_aws_region = self._config.opts("results_publishing", "datastore.region",
                                                   default_value=None, mandatory=False)
            metrics_aws_service = self._config.opts("results_publishing", "datastore.service",
                                                    default_value=None, mandatory=False)
        elif metrics_amazon_aws_log_in == 'environment':
            metrics_aws_access_key_id = os.getenv("OSB_DATASTORE_AWS_ACCESS_KEY_ID", default=None)
            metrics_aws_secret_access_key = os.getenv("OSB_DATASTORE_AWS_SECRET_ACCESS_KEY", default=None)
            metrics_aws_region = os.getenv("OSB_DATASTORE_REGION", default=None)
            metrics_aws_service = os.getenv("OSB_DATASTORE_SERVICE", default=None)

        if metrics_amazon_aws_log_in is not None:
            if (
                    not metrics_aws_access_key_id or not metrics_aws_secret_access_key
                    or not metrics_aws_region or not metrics_aws_service
            ):
                if metrics_amazon_aws_log_in == 'environment':
                    missing_aws_credentials_message = "Missing AWS credentials through " \
                                                      "OSB_DATASTORE_AWS_ACCESS_KEY_ID, " \
                                                      "OSB_DATASTORE_AWS_SECRET_ACCESS_KEY, " \
                                                      "OSB_DATASTORE_REGION, OSB_DATASTORE_SERVICE " \
                                                      "environment variables."
                elif metrics_amazon_aws_log_in == 'config':
                    missing_aws_credentials_message = "Missing AWS credentials through datastore.aws_access_key_id, " \
                                                      "datastore.aws_secret_access_key, datastore.region, " \
                                                      "datastore.service in the config file."
                else:
                    missing_aws_credentials_message = "datastore.amazon_aws_log_in can only be one of " \
                                                      "'environment' or 'config'"
                raise exceptions.ConfigError(missing_aws_credentials_message) from None

            if (metrics_aws_service not in ['es', 'aoss']):
                raise exceptions.ConfigError("datastore.service can only be one of 'es' or 'aoss'") from None


=======
        host = self._config.opts("reporting", "datastore.host")
        port = self._config.opts("reporting", "datastore.port")
        secure = convert.to_bool(self._config.opts("reporting", "datastore.secure"))
        user = self._config.opts("reporting", "datastore.user")
>>>>>>> 40ed4613
        try:
            password = os.environ["OSB_DATASTORE_PASSWORD"]
        except KeyError:
            try:
                password = self._config.opts("reporting", "datastore.password")
            except exceptions.ConfigError:
                raise exceptions.ConfigError(
                    "No password configured through [reporting] configuration or OSB_DATASTORE_PASSWORD environment variable."
                ) from None
        verify = self._config.opts("reporting", "datastore.ssl.verification_mode", default_value="full", mandatory=False) != "none"
        ca_path = self._config.opts("reporting", "datastore.ssl.certificate_authorities", default_value=None, mandatory=False)
        self.probe_version = self._config.opts("reporting", "datastore.probe.cluster_version", default_value=True, mandatory=False)

        # Instead of duplicating code, we're just adapting the metrics store specific properties to match the regular client options.
        client_options = {
            "use_ssl": secure,
            "verify_certs": verify,
            "timeout": 120
        }
        if ca_path:
            client_options["ca_certs"] = ca_path
        if user and password:
            client_options["basic_auth_user"] = user
            client_options["basic_auth_password"] = password

        #add options for aws user login: pass in aws access key id, aws secret access key, service and region on command
        if metrics_amazon_aws_log_in is not None:
            client_options["amazon_aws_log_in"] = 'client_option'
            client_options["aws_access_key_id"] = metrics_aws_access_key_id
            client_options["aws_secret_access_key"] = metrics_aws_secret_access_key
            client_options["service"] = metrics_aws_service
            client_options["region"] = metrics_aws_region

        factory = client.OsClientFactory(hosts=[{"host": host, "port": port}], client_options=client_options)
        self._client = factory.create()

    def create(self):
        c = OsClient(self._client)
        if self.probe_version:
            c.probe_version()
        return c


class IndexTemplateProvider:
    """
    Abstracts how the Benchmark index template is retrieved. Intended for testing.
    """

    def __init__(self, cfg):
        self.script_dir = cfg.opts("node", "benchmark.root")

    def metrics_template(self):
        return self._read("metrics-template")

    def test_executions_template(self):
        return self._read("test-executions-template")

    def results_template(self):
        return self._read("results-template")

    def _read(self, template_name):
        with open("%s/resources/%s.json" % (self.script_dir, template_name), encoding="utf-8") as f:
            return f.read()


class MetaInfoScope(Enum):
    """
    Defines the scope of a meta-information. Meta-information provides more context for a metric, for example the concrete version
    of OpenSearch that has been benchmarked or environment information like CPU model or OS.
    """
    cluster = 1
    """
    Cluster level meta-information is valid for all nodes in the cluster (e.g. the benchmarked OpenSearch version)
    """
    node = 3
    """
    Node level meta-information is valid for a single node (e.g. GC times)
    """


def calculate_results(store, test_execution):
    calc = GlobalStatsCalculator(store, test_execution.workload, test_execution.test_procedure)
    return calc()


def calculate_system_results(store, node_name):
    calc = SystemStatsCalculator(store, node_name)
    return calc()


def metrics_store(cfg, read_only=True, workload=None, test_procedure=None, provision_config_instance=None, meta_info=None):
    """
    Creates a proper metrics store based on the current configuration.

    :param cfg: Config object.
    :param read_only: Whether to open the metrics store only for reading (Default: True).
    :return: A metrics store implementation.
    """
    cls = metrics_store_class(cfg)
    store = cls(cfg=cfg, meta_info=meta_info)
    logging.getLogger(__name__).info("Creating %s", str(store))

    test_execution_id = cfg.opts("system", "test_execution.id")
    test_execution_timestamp = cfg.opts("system", "time.start")
    selected_provision_config_instance = cfg.opts("builder", "provision_config_instance.names") \
        if provision_config_instance is None else provision_config_instance

    store.open(
        test_execution_id, test_execution_timestamp,
        workload, test_procedure, selected_provision_config_instance,
        create=not read_only)
    return store


def metrics_store_class(cfg):
    if cfg.opts("reporting", "datastore.type") == "opensearch":
        return OsMetricsStore
    else:
        return InMemoryMetricsStore


def extract_user_tags_from_config(cfg):
    """
    Extracts user tags into a structured dict

    :param cfg: The current configuration object.
    :return: A dict containing user tags. If no user tags are given, an empty dict is returned.
    """
    user_tags = cfg.opts("test_execution", "user.tag", mandatory=False)
    return extract_user_tags_from_string(user_tags)


def extract_user_tags_from_string(user_tags):
    """
    Extracts user tags into a structured dict

    :param user_tags: A string containing user tags (tags separated by comma, key and value separated by colon).
    :return: A dict containing user tags. If no user tags are given, an empty dict is returned.
    """
    user_tags_dict = {}
    if user_tags and user_tags.strip() != "":
        try:
            for user_tag in user_tags.split(","):
                user_tag_key, user_tag_value = user_tag.split(":")
                user_tags_dict[user_tag_key] = user_tag_value
        except ValueError:
            msg = "User tag keys and values have to separated by a ':'. Invalid value [%s]" % user_tags
            logging.getLogger(__name__).exception(msg)
            raise exceptions.SystemSetupError(msg)
    return user_tags_dict


class SampleType(IntEnum):
    Warmup = 0
    Normal = 1


class MetricsStore:
    """
    Abstract metrics store
    """

    def __init__(self, cfg, clock=time.Clock, meta_info=None):
        """
        Creates a new metrics store.

        :param cfg: The config object. Mandatory.
        :param clock: This parameter is optional and needed for testing.
        :param meta_info: This parameter is optional and intended for creating a metrics store with a previously serialized meta-info.
        """
        self._config = cfg
        self._test_execution_id = None
        self._test_execution_timestamp = None
        self._workload = None
        self._workload_params = cfg.opts("workload", "params", default_value={}, mandatory=False)
        self._test_procedure = None
        self._provision_config_instance = None
        self._provision_config_instance_name = None
        self._environment_name = cfg.opts("system", "env.name")
        self.opened = False
        if meta_info is None:
            self._meta_info = {}
        else:
            self._meta_info = meta_info
        # ensure mandatory keys are always present
        if MetaInfoScope.cluster not in self._meta_info:
            self._meta_info[MetaInfoScope.cluster] = {}
        if MetaInfoScope.node not in self._meta_info:
            self._meta_info[MetaInfoScope.node] = {}
        self._clock = clock
        self._stop_watch = self._clock.stop_watch()
        self.logger = logging.getLogger(__name__)

    def open(self, test_ex_id=None, test_ex_timestamp=None, workload_name=None,\
         test_procedure_name=None, provision_config_instance_name=None, ctx=None,\
         create=False):
        """
        Opens a metrics store for a specific test_execution, workload, test_procedure and provision_config_instance.

        :param test_ex_id: The test execution id. This attribute is sufficient to uniquely identify a test_execution.
        :param test_ex_timestamp: The test execution timestamp as a datetime.
        :param workload_name: Workload name.
        :param test_procedure_name: TestProcedure name.
        :param provision_config_instance_name: ProvisionConfigInstance name.
        :param ctx: An metrics store open context retrieved from another metrics store with ``#open_context``.
        :param create: True if an index should be created (if necessary). This is typically True, when attempting to write metrics and
        False when it is just opened for reading (as we can assume all necessary indices exist at this point).
        """
        if ctx:
            self._test_execution_id = ctx["test-execution-id"]
            self._test_execution_timestamp = ctx["test-execution-timestamp"]
            self._workload = ctx["workload"]
            self._test_procedure = ctx["test_procedure"]
            self._provision_config_instance = ctx["provision-config-instance"]
        else:
            self._test_execution_id = test_ex_id
            self._test_execution_timestamp = time.to_iso8601(test_ex_timestamp)
            self._workload = workload_name
            self._test_procedure = test_procedure_name
            self._provision_config_instance = provision_config_instance_name
        assert self._test_execution_id is not None, "Attempting to open metrics store without a test execution id"
        assert self._test_execution_timestamp is not None, "Attempting to open metrics store without a test execution timestamp"

        self._provision_config_instance_name = "+".join(self._provision_config_instance) \
            if isinstance(self._provision_config_instance, list) \
                else self._provision_config_instance

        self.logger.info("Opening metrics store for test execution timestamp=[%s], workload=[%s],"
        "test_procedure=[%s], provision_config_instance=[%s]",
                         self._test_execution_timestamp, self._workload, self._test_procedure, self._provision_config_instance)

        user_tags = extract_user_tags_from_config(self._config)
        for k, v in user_tags.items():
            # prefix user tag with "tag_" in order to avoid clashes with our internal meta data
            self.add_meta_info(MetaInfoScope.cluster, None, "tag_%s" % k, v)
        # Don't store it for each metrics record as it's probably sufficient on test execution level
        # self.add_meta_info(MetaInfoScope.cluster, None, "benchmark_version", version.version())
        self._stop_watch.start()
        self.opened = True

    def reset_relative_time(self):
        """
        Resets the internal relative-time counter to zero.
        """
        self._stop_watch.start()

    def flush(self, refresh=True):
        """
        Explicitly flushes buffered metrics to the metric store. It is not required to flush before closing the metrics store.
        """
        raise NotImplementedError("abstract method")

    def close(self):
        """
        Closes the metric store. Note that it is mandatory to close the metrics store when it is no longer needed as it only persists
        metrics on close (in order to avoid additional latency during the benchmark).
        """
        self.logger.info("Closing metrics store.")
        self.flush()
        self._clear_meta_info()
        self.opened = False

    def add_meta_info(self, scope, scope_key, key, value):
        """
        Adds new meta information to the metrics store. All metrics entries that are created after calling this method are guaranteed to
        contain the added meta info (provided is on the same level or a level below, e.g. a cluster level metric will not contain node
        level meta information but all cluster level meta information will be contained in a node level metrics record).

        :param scope: The scope of the meta information. See MetaInfoScope.
        :param scope_key: The key within the scope. For cluster level metrics None is expected, for node level metrics the node name.
        :param key: The key of the meta information.
        :param value: The value of the meta information.
        """
        if scope == MetaInfoScope.cluster:
            self._meta_info[MetaInfoScope.cluster][key] = value
        elif scope == MetaInfoScope.node:
            if scope_key not in self._meta_info[MetaInfoScope.node]:
                self._meta_info[MetaInfoScope.node][scope_key] = {}
            self._meta_info[MetaInfoScope.node][scope_key][key] = value
        else:
            raise exceptions.SystemSetupError("Unknown meta info scope [%s]" % scope)

    def _clear_meta_info(self):
        """
        Clears all internally stored meta-info. This is considered Benchmark internal API and not intended for normal client consumption.
        """
        self._meta_info = {
            MetaInfoScope.cluster: {},
            MetaInfoScope.node: {}
        }

    @property
    def open_context(self):
        return {
            "test-execution-id": self._test_execution_id,
            "test-execution-timestamp": self._test_execution_timestamp,
            "workload": self._workload,
            "test_procedure": self._test_procedure,
            "provision-config-instance": self._provision_config_instance
        }

    def put_value_cluster_level(self, name, value, unit=None, task=None, operation=None, operation_type=None, sample_type=SampleType.Normal,
                                absolute_time=None, relative_time=None, meta_data=None):
        """
        Adds a new cluster level value metric.

        :param name: The name of the metric.
        :param value: The metric value. It is expected to be numeric.
        :param unit: The unit of this metric value (e.g. ms, docs/s). Optional. Defaults to None.
        :param task: The task name to which this value applies. Optional. Defaults to None.
        :param operation: The operation name to which this value applies. Optional. Defaults to None.
        :param operation_type: The operation type to which this value applies. Optional. Defaults to None.
        :param sample_type: Whether this is a warmup or a normal measurement sample. Defaults to SampleType.Normal.
        :param absolute_time: The absolute timestamp in seconds since epoch when this metric record is stored. Defaults to None. The metrics
               store will derive the timestamp automatically.
        :param relative_time: The relative timestamp in seconds since the start of the benchmark when this metric record is stored.
               Defaults to None. The metrics store will derive the timestamp automatically.
        :param meta_data: A dict, containing additional key-value pairs. Defaults to None.
        """
        self._put_metric(MetaInfoScope.cluster, None, name, value, unit, task, operation, operation_type, sample_type, absolute_time,
                         relative_time, meta_data)

    def put_value_node_level(self, node_name, name, value, unit=None, task=None, operation=None, operation_type=None,
                             sample_type=SampleType.Normal, absolute_time=None, relative_time=None, meta_data=None):
        """
        Adds a new node level value metric.

        :param name: The name of the metric.
        :param node_name: The name of the cluster node for which this metric has been determined.
        :param value: The metric value. It is expected to be numeric.
        :param unit: The unit of this metric value (e.g. ms, docs/s). Optional. Defaults to None.
        :param task: The task name to which this value applies. Optional. Defaults to None.
        :param operation: The operation name to which this value applies. Optional. Defaults to None.
        :param operation_type: The operation type to which this value applies. Optional. Defaults to None.
        :param sample_type: Whether this is a warmup or a normal measurement sample. Defaults to SampleType.Normal.
        :param absolute_time: The absolute timestamp in seconds since epoch when this metric record is stored. Defaults to None. The metrics
               store will derive the timestamp automatically.
        :param relative_time: The relative timestamp in seconds since the start of the benchmark when this metric record is stored.
               Defaults to None. The metrics store will derive the timestamp automatically.
        :param meta_data: A dict, containing additional key-value pairs. Defaults to None.
        """
        self._put_metric(MetaInfoScope.node, node_name, name, value, unit, task, operation, operation_type, sample_type, absolute_time,
                         relative_time, meta_data)

    def _put_metric(self, level, level_key, name, value, unit, task, operation, operation_type, sample_type, absolute_time=None,
                    relative_time=None, meta_data=None):
        if level == MetaInfoScope.cluster:
            meta = self._meta_info[MetaInfoScope.cluster].copy()
        elif level == MetaInfoScope.node:
            meta = self._meta_info[MetaInfoScope.cluster].copy()
            if level_key in self._meta_info[MetaInfoScope.node]:
                meta.update(self._meta_info[MetaInfoScope.node][level_key])
        else:
            raise exceptions.SystemSetupError("Unknown meta info level [%s] for metric [%s]" % (level, name))
        if meta_data:
            meta.update(meta_data)

        if absolute_time is None:
            absolute_time = self._clock.now()
        if relative_time is None:
            relative_time = self._stop_watch.split_time()

        doc = {
            "@timestamp": time.to_epoch_millis(absolute_time),
            "relative-time-ms": convert.seconds_to_ms(relative_time),
            "test-execution-id": self._test_execution_id,
            "test-execution-timestamp": self._test_execution_timestamp,
            "environment": self._environment_name,
            "workload": self._workload,
            "test_procedure": self._test_procedure,
            "provision-config-instance": self._provision_config_instance_name,
            "name": name,
            "value": value,
            "unit": unit,
            "sample-type": sample_type.name.lower(),
            "meta": meta
        }
        if task:
            doc["task"] = task
        if operation:
            doc["operation"] = operation
        if operation_type:
            doc["operation-type"] = operation_type
        if self._workload_params:
            doc["workload-params"] = self._workload_params
        self._add(doc)

    def put_doc(self, doc, level=None, node_name=None, meta_data=None, absolute_time=None, relative_time=None):
        """
        Adds a new document to the metrics store. It will merge additional properties into the doc such as timestamps or workload info.

        :param doc: The raw document as a ``dict``. Ownership is transferred to the metrics store (i.e. don't reuse that object).
        :param level: Whether these are cluster or node-level metrics. May be ``None`` if not applicable.
        :param node_name: The name of the node in case metrics are on node level.
        :param meta_data: A dict, containing additional key-value pairs. Defaults to None.
        :param absolute_time: The absolute timestamp in seconds since epoch when this metric record is stored. Defaults to None. The metrics
               store will derive the timestamp automatically.
        :param relative_time: The relative timestamp in seconds since the start of the benchmark when this metric record is stored.
               Defaults to None. The metrics store will derive the timestamp automatically.
        """
        if level == MetaInfoScope.cluster:
            meta = self._meta_info[MetaInfoScope.cluster].copy()
        elif level == MetaInfoScope.node:
            meta = self._meta_info[MetaInfoScope.cluster].copy()
            if node_name in self._meta_info[MetaInfoScope.node]:
                meta.update(self._meta_info[MetaInfoScope.node][node_name])
        elif level is None:
            meta = None
        else:
            raise exceptions.SystemSetupError("Unknown meta info level [{}]".format(level))

        if meta and meta_data:
            meta.update(meta_data)

        if absolute_time is None:
            absolute_time = self._clock.now()
        if relative_time is None:
            relative_time = self._stop_watch.split_time()

        doc.update({
            "@timestamp": time.to_epoch_millis(absolute_time),
            "relative-time-ms": convert.seconds_to_ms(relative_time),
            "test-execution-id": self._test_execution_id,
            "test-execution-timestamp": self._test_execution_timestamp,
            "environment": self._environment_name,
            "workload": self._workload,
            "test_procedure": self._test_procedure,
            "provision-config-instance": self._provision_config_instance_name,

        })
        if meta:
            doc["meta"] = meta
        if self._workload_params:
            doc["workload-params"] = self._workload_params

        self._add(doc)

    def bulk_add(self, memento):
        """
        Adds raw metrics store documents previously created with #to_externalizable()

        :param memento: The external representation as returned by #to_externalizable().
        """
        if memento:
            self.logger.debug("Restoring in-memory representation of metrics store.")
            for doc in pickle.loads(zlib.decompress(memento)):
                self._add(doc)

    def to_externalizable(self, clear=False):
        raise NotImplementedError("abstract method")

    def _add(self, doc):
        """
        Adds a new document to the metrics store

        :param doc: The new document.
        """
        raise NotImplementedError("abstract method")

    def get_one(self, name, sample_type=None, node_name=None, task=None, mapper=lambda doc: doc["value"],
                sort_key=None, sort_reverse=False):
        """
        Gets one value for the given metric name (even if there should be more than one).

        :param name: The metric name to query.
        :param sample_type The sample type to query. Optional. By default, all samples are considered.
        :param node_name The name of the node where this metric was gathered. Optional.
        :param task The task name to query. Optional.
        :param sort_key The key to sort the docs before returning the first value. Optional.
        :param sort_reverse  The flag to reverse the sort. Optional.
        :return: The corresponding value for the given metric name or None if there is no value.
        """
        raise NotImplementedError("abstract method")

    @staticmethod
    def _first_or_none(values):
        return values[0] if values else None

    def get(self, name, task=None, operation_type=None, sample_type=None, node_name=None):
        """
        Gets all raw values for the given metric name.

        :param name: The metric name to query.
        :param task The task name to query. Optional.
        :param operation_type The operation type to query. Optional.
        :param sample_type The sample type to query. Optional. By default, all samples are considered.
        :param node_name The name of the node where this metric was gathered. Optional.
        :return: A list of all values for the given metric.
        """
        return self._get(name, task, operation_type, sample_type, node_name, lambda doc: doc["value"])

    def get_raw(self, name, task=None, operation_type=None, sample_type=None, node_name=None, mapper=lambda doc: doc):
        """
        Gets all raw records for the given metric name.

        :param name: The metric name to query.
        :param task The task name to query. Optional.
        :param operation_type The operation type to query. Optional.
        :param sample_type The sample type to query. Optional. By default, all samples are considered.
        :param node_name The name of the node where this metric was gathered. Optional.
        :param mapper A record mapper. By default, the complete record is returned.
        :return: A list of all raw records for the given metric.
        """
        return self._get(name, task, operation_type, sample_type, node_name, mapper)

    def get_unit(self, name, task=None, operation_type=None, node_name=None):
        """
        Gets the unit for the given metric name.

        :param name: The metric name to query.
        :param task The task name to query. Optional.
        :param operation_type The operation type to query. Optional.
        :param node_name The name of the node where this metric was gathered. Optional.
        :return: The corresponding unit for the given metric name or None if no metric record is available.
        """
        # does not make too much sense to ask for a sample type here
        return self._first_or_none(self._get(name, task, operation_type, None, node_name, lambda doc: doc["unit"]))

    def _get(self, name, task, operation_type, sample_type, node_name, mapper):
        raise NotImplementedError("abstract method")

    def get_error_rate(self, task, operation_type=None, sample_type=None):
        """
        Gets the error rate for a specific task.

        :param task The task name to query.
        :param operation_type The operation type to query. Optional.
        :param sample_type The sample type to query. Optional. By default, all samples are considered.
        :return: A float between 0.0 and 1.0 (inclusive) representing the error rate.
        """
        raise NotImplementedError("abstract method")

    def get_stats(self, name, task=None, operation_type=None, sample_type=None):
        """
        Gets standard statistics for the given metric.

        :param name: The metric name to query.
        :param task The task name to query. Optional.
        :param operation_type The operation type to query. Optional.
        :param sample_type The sample type to query. Optional. By default, all samples are considered.
        :return: A metric_stats structure.
        """
        raise NotImplementedError("abstract method")

    def get_percentiles(self, name, task=None, operation_type=None, sample_type=None, percentiles=None):
        """
        Retrieves percentile metrics for the given metric.

        :param name: The metric name to query.
        :param task The task name to query. Optional.
        :param operation_type The operation type to query. Optional.
        :param sample_type The sample type to query. Optional. By default, all samples are considered.
        :param percentiles: An optional list of percentiles to show. If None is provided, by default the 99th, 99.9th and 100th percentile
        are determined. Ensure that there are enough data points in the metrics store (e.g. it makes no sense to retrieve a 99.9999
        percentile when there are only 10 values).
        :return: An ordered dictionary of the determined percentile values in ascending order. Key is the percentile, value is the
        determined value at this percentile. If no percentiles could be determined None is returned.
        """
        raise NotImplementedError("abstract method")

    def get_median(self, name, task=None, operation_type=None, sample_type=None):
        """
        Retrieves median value of the given metric.

        :param name: The metric name to query.
        :param task The task name to query. Optional.
        :param operation_type The operation type to query. Optional.
        :param sample_type The sample type to query. Optional. By default, all samples are considered.
        :return: The median value.
        """
        median = "50.0"
        percentiles = self.get_percentiles(name, task, operation_type, sample_type, percentiles=[median])
        return percentiles[median] if percentiles else None

    def get_mean(self, name, task=None, operation_type=None, sample_type=None):
        """
        Retrieves mean of the given metric.

        :param name: The metric name to query.
        :param task The task name to query. Optional.
        :param operation_type The operation type to query. Optional.
        :param sample_type The sample type to query. Optional. By default, all samples are considered.
        :return: The mean.
        """
        stats = self.get_stats(name, task, operation_type, sample_type)
        return stats["avg"] if stats else None


class OsMetricsStore(MetricsStore):
    """
    A metrics store backed by OpenSearch.
    """
    METRICS_DOC_TYPE = "_doc"

    def __init__(self,
                 cfg,
                 client_factory_class=OsClientFactory,
                 index_template_provider_class=IndexTemplateProvider,
                 clock=time.Clock, meta_info=None):
        """
        Creates a new metrics store.

        :param cfg: The config object. Mandatory.
        :param client_factory_class: This parameter is optional and needed for testing.
        :param index_template_provider_class: This parameter is optional and needed for testing.
        :param clock: This parameter is optional and needed for testing.
        :param meta_info: This parameter is optional and intended for creating a metrics store with a previously serialized meta-info.
        """
        MetricsStore.__init__(self, cfg=cfg, clock=clock, meta_info=meta_info)
        self._index = None
        self._client = client_factory_class(cfg).create()
        self._index_template_provider = index_template_provider_class(cfg)
        self._docs = None

    def open(self, test_ex_id=None, test_ex_timestamp=None, workload_name=None, \
        test_procedure_name=None, provision_config_instance_name=None, ctx=None, \
        create=False):
        self._docs = []
        MetricsStore.open(
            self, test_ex_id, test_ex_timestamp,
            workload_name, test_procedure_name,
            provision_config_instance_name, ctx, create)
        self._index = self.index_name()
        # reduce a bit of noise in the metrics cluster log
        if create:
            # always update the mapping to the latest version
            self._client.put_template("benchmark-metrics", self._get_template())
            if not self._client.exists(index=self._index):
                self._client.create_index(index=self._index)
            else:
                self.logger.info("[%s] already exists.", self._index)
        else:
            # we still need to check for the correct index name - prefer the one with the suffix
            new_name = self._migrated_index_name(self._index)
            if self._client.exists(index=new_name):
                self._index = new_name

        # ensure we can search immediately after opening
        self._client.refresh(index=self._index)

    def index_name(self):
        ts = time.from_is8601(self._test_execution_timestamp)
        return "benchmark-metrics-%04d-%02d" % (ts.year, ts.month)

    def _migrated_index_name(self, original_name):
        return "{}.new".format(original_name)

    def _get_template(self):
        return self._index_template_provider.metrics_template()

    def flush(self, refresh=True):
        if self._docs:
            sw = time.StopWatch()
            sw.start()
            self._client.bulk_index(index=self._index, doc_type=OsMetricsStore.METRICS_DOC_TYPE, items=self._docs)
            sw.stop()
            self.logger.info("Successfully added %d metrics documents for test execution timestamp=[%s], workload=[%s], "
                             "test_procedure=[%s], provision_config_instance=[%s] in [%f] seconds.",
                             len(self._docs), self._test_execution_timestamp,
                             self._workload, self._test_procedure, self._provision_config_instance, sw.total_time())
        self._docs = []
        # ensure we can search immediately after flushing
        if refresh:
            self._client.refresh(index=self._index)

    def _add(self, doc):
        self._docs.append(doc)

    def _get(self, name, task, operation_type, sample_type, node_name, mapper):
        query = {
            "query": self._query_by_name(name, task, operation_type, sample_type, node_name)
        }
        self.logger.debug("Issuing get against index=[%s], query=[%s].", self._index, query)
        result = self._client.search(index=self._index, body=query)
        self.logger.debug("Metrics query produced [%s] results.", result["hits"]["total"])
        return [mapper(v["_source"]) for v in result["hits"]["hits"]]

    def get_one(self, name, sample_type=None, node_name=None, task=None, mapper=lambda doc: doc["value"],
                sort_key=None, sort_reverse=False):
        order = "desc" if sort_reverse else "asc"
        query = {
            "query": self._query_by_name(name, task, None, sample_type, node_name),
            "size": 1
        }
        if sort_key:
            query["sort"] = [{sort_key: {"order": order}}]
        self.logger.debug("Issuing get against index=[%s], query=[%s].", self._index, query)
        result = self._client.search(index=self._index, body=query)
        hits = result["hits"]["total"]
        # OpenSearch 1.0+
        if isinstance(hits, dict):
            hits = hits["value"]
        self.logger.debug("Metrics query produced [%s] results.", hits)
        if hits > 0:
            return mapper(result["hits"]["hits"][0]["_source"])
        else:
            return None

    def get_error_rate(self, task, operation_type=None, sample_type=None):
        query = {
            "query": self._query_by_name("service_time", task, operation_type, sample_type, None),
            "size": 0,
            "aggs": {
                "error_rate": {
                    "terms": {
                        "field": "meta.success"
                    }
                }
            }
        }
        self.logger.debug("Issuing get_error_rate against index=[%s], query=[%s]", self._index, query)
        result = self._client.search(index=self._index, body=query)
        buckets = result["aggregations"]["error_rate"]["buckets"]
        self.logger.debug("Query returned [%d] buckets.", len(buckets))
        count_success = 0
        count_errors = 0
        for bucket in buckets:
            k = bucket["key_as_string"]
            doc_count = int(bucket["doc_count"])
            self.logger.debug("Processing key [%s] with [%d] docs.", k, doc_count)
            if k == "true":
                count_success = doc_count
            elif k == "false":
                count_errors = doc_count
            else:
                self.logger.warning("Unrecognized bucket key [%s] with [%d] docs.", k, doc_count)

        if count_errors == 0:
            return 0.0
        elif count_success == 0:
            return 1.0
        else:
            return count_errors / (count_errors + count_success)

    def get_stats(self, name, task=None, operation_type=None, sample_type=None):
        """
        Gets standard statistics for the given metric name.

        :return: A metric_stats structure.
        """
        query = {
            "query": self._query_by_name(name, task, operation_type, sample_type, None),
            "size": 0,
            "aggs": {
                "metric_stats": {
                    "stats": {
                        "field": "value"
                    }
                }
            }
        }
        self.logger.debug("Issuing get_stats against index=[%s], query=[%s]", self._index, query)
        result = self._client.search(index=self._index, body=query)
        return result["aggregations"]["metric_stats"]

    def get_percentiles(self, name, task=None, operation_type=None, sample_type=None, percentiles=None):
        if percentiles is None:
            percentiles = [99, 99.9, 100]
        query = {
            "query": self._query_by_name(name, task, operation_type, sample_type, None),
            "size": 0,
            "aggs": {
                "percentile_stats": {
                    "percentiles": {
                        "field": "value",
                        "percents": percentiles
                    }
                }
            }
        }
        self.logger.debug("Issuing get_percentiles against index=[%s], query=[%s]", self._index, query)
        result = self._client.search(index=self._index, body=query)
        hits = result["hits"]["total"]
        # OpenSearch 1.0+
        if isinstance(hits, dict):
            hits = hits["value"]
        self.logger.debug("get_percentiles produced %d hits", hits)
        if hits > 0:
            raw = result["aggregations"]["percentile_stats"]["values"]
            return collections.OrderedDict(sorted(raw.items(), key=lambda t: float(t[0])))
        else:
            return None

    def _query_by_name(self, name, task, operation_type, sample_type, node_name):
        q = {
            "bool": {
                "filter": [
                    {
                        "term": {
                            "test-execution-id": self._test_execution_id
                        }
                    },
                    {
                        "term": {
                            "name": name
                        }
                    }
                ]
            }
        }
        if task:
            q["bool"]["filter"].append({
                "term": {
                    "task": task
                }
            })
        if operation_type:
            q["bool"]["filter"].append({
                "term": {
                    "operation-type": operation_type
                }
            })
        if sample_type:
            q["bool"]["filter"].append({
                "term": {
                    "sample-type": sample_type.name.lower()
                }
            })
        if node_name:
            q["bool"]["filter"].append({
                "term": {
                    "meta.node_name": node_name
                }
            })
        return q

    def to_externalizable(self, clear=False):
        # no need for an externalizable representation - stores everything directly
        return None

    def __str__(self):
        return "OpenSearch metrics store"


class InMemoryMetricsStore(MetricsStore):
    def __init__(self, cfg, clock=time.Clock, meta_info=None):
        """

        Creates a new metrics store.

        :param cfg: The config object. Mandatory.
        :param clock: This parameter is optional and needed for testing.
        :param meta_info: This parameter is optional and intended for creating a metrics store with a previously serialized meta-info.
        """
        super().__init__(cfg=cfg, clock=clock, meta_info=meta_info)
        self.docs = []

    def __del__(self):
        """
        Deletes the metrics store instance.
        """
        del self.docs

    def _add(self, doc):
        self.docs.append(doc)

    def flush(self, refresh=True):
        pass

    def to_externalizable(self, clear=False):
        docs = self.docs
        if clear:
            self.docs = []
        compressed = zlib.compress(pickle.dumps(docs))
        self.logger.debug("Compression changed size of metric store from [%d] bytes to [%d] bytes",
                         sys.getsizeof(docs, -1), sys.getsizeof(compressed, -1))
        return compressed

    def get_percentiles(self, name, task=None, operation_type=None, sample_type=None, percentiles=None):
        if percentiles is None:
            percentiles = [99, 99.9, 100]
        result = collections.OrderedDict()
        values = self.get(name, task, operation_type, sample_type)
        if len(values) > 0:
            sorted_values = sorted(values)
            for percentile in percentiles:
                result[percentile] = self.percentile_value(sorted_values, percentile)
        return result

    @staticmethod
    def percentile_value(sorted_values, percentile):
        """
        Calculates a percentile value for a given list of values and a percentile.

        The implementation is based on http://onlinestatbook.com/2/introduction/percentiles.html

        :param sorted_values: A sorted list of raw values for which a percentile should be calculated.
        :param percentile: A percentile between [0, 100]
        :return: the corresponding percentile value.
        """
        rank = float(percentile) / 100.0 * (len(sorted_values) - 1)
        if rank == int(rank):
            return sorted_values[int(rank)]
        else:
            lr = math.floor(rank)
            lr_next = math.ceil(rank)
            fr = rank - lr
            lower_score = sorted_values[lr]
            higher_score = sorted_values[lr_next]
            return lower_score + (higher_score - lower_score) * fr

    def get_error_rate(self, task, operation_type=None, sample_type=None):
        error = 0
        total_count = 0
        for doc in self.docs:
            # we can use any request metrics record (i.e. service time or latency)
            if doc["name"] == "service_time" and doc["task"] == task and \
                    (operation_type is None or doc["operation-type"] == operation_type) and \
                    (sample_type is None or doc["sample-type"] == sample_type.name.lower()):
                total_count += 1
                if doc["meta"]["success"] is False:
                    error += 1
        if total_count > 0:
            return error / total_count
        else:
            return 0.0

    def get_stats(self, name, task=None, operation_type=None, sample_type=SampleType.Normal):
        values = self.get(name, task, operation_type, sample_type)
        sorted_values = sorted(values)
        if len(sorted_values) > 0:
            return {
                "count": len(sorted_values),
                "min": sorted_values[0],
                "max": sorted_values[-1],
                "avg": statistics.mean(sorted_values),
                "sum": sum(sorted_values)
            }
        else:
            return None

    def _get(self, name, task, operation_type, sample_type, node_name, mapper):
        return [mapper(doc)
                for doc in self.docs
                if doc["name"] == name and
                (task is None or doc["task"] == task) and
                (operation_type is None or doc["operation-type"] == operation_type) and
                (sample_type is None or doc["sample-type"] == sample_type.name.lower()) and
                (node_name is None or doc.get("meta", {}).get("node_name") == node_name)
                ]

    def get_one(self, name, sample_type=None, node_name=None, task=None, mapper=lambda doc: doc["value"],
                sort_key=None, sort_reverse=False):
        if sort_key:
            docs = sorted(self.docs, key=lambda k: k[sort_key], reverse=sort_reverse)
        else:
            docs = self.docs
        for doc in docs:
            if (doc["name"] == name and (task is None or doc["task"] == task) and
                    (sample_type is None or doc["sample-type"] == sample_type.name.lower()) and
                    (node_name is None or doc.get("meta", {}).get("node_name") == node_name)):
                return mapper(doc)
        return None

    def __str__(self):
        return "in-memory metrics store"


def test_execution_store(cfg):
    """
    Creates a proper test_execution store based on the current configuration.
    :param cfg: Config object. Mandatory.
    :return: A test_execution store implementation.
    """
    logger = logging.getLogger(__name__)
    if cfg.opts("reporting", "datastore.type") == "opensearch":
        logger.info("Creating OS test execution store")
        return CompositeTestExecutionStore(EsTestExecutionStore(cfg), FileTestExecutionStore(cfg))
    else:
        logger.info("Creating file test_execution store")
        return FileTestExecutionStore(cfg)


def results_store(cfg):
    """
    Creates a proper test_execution store based on the current configuration.
    :param cfg: Config object. Mandatory.
    :return: A test_execution store implementation.
    """
    logger = logging.getLogger(__name__)
    if cfg.opts("reporting", "datastore.type") == "opensearch":
        logger.info("Creating OS results store")
        return OsResultsStore(cfg)
    else:
        logger.info("Creating no-op results store")
        return NoopResultsStore()


def list_test_executions(cfg):
    def format_dict(d):
        if d:
            items = sorted(d.items())
            return ", ".join(["%s=%s" % (k, v) for k, v in items])
        else:
            return None

    test_executions = []
    for test_execution in test_execution_store(cfg).list():
        test_executions.append([
            test_execution.test_execution_id,
            time.to_iso8601(test_execution.test_execution_timestamp),
            test_execution.workload,
            format_dict(test_execution.workload_params),
            test_execution.test_procedure_name,
            test_execution.provision_config_instance_name,
            format_dict(test_execution.user_tags),
            test_execution.workload_revision,
            test_execution.provision_config_revision])

    if len(test_executions) > 0:
        console.println("\nRecent test_executions:\n")
        console.println(tabulate.tabulate(
            test_executions,
            headers=[
                "TestExecution ID",
                "TestExecution Timestamp",
                "Workload",
                "Workload Parameters",
                "TestProcedure",
                "ProvisionConfigInstance",
                "User Tags",
                "workload Revision",
                "Provision Config Revision"
                ]))
    else:
        console.println("")
        console.println("No recent test_executions found.")


def create_test_execution(cfg, workload, test_procedure, workload_revision=None):
    provision_config_instance = cfg.opts("builder", "provision_config_instance.names")
    environment = cfg.opts("system", "env.name")
    test_execution_id = cfg.opts("system", "test_execution.id")
    test_execution_timestamp = cfg.opts("system", "time.start")
    user_tags = extract_user_tags_from_config(cfg)
    pipeline = cfg.opts("test_execution", "pipeline")
    workload_params = cfg.opts("workload", "params")
    provision_config_instance_params = cfg.opts("builder", "provision_config_instance.params")
    plugin_params = cfg.opts("builder", "plugin.params")
    benchmark_version = version.version()
    benchmark_revision = version.revision()

    return TestExecution(benchmark_version, benchmark_revision,
    environment, test_execution_id, test_execution_timestamp,
    pipeline, user_tags, workload,
    workload_params, test_procedure, provision_config_instance, provision_config_instance_params,
    plugin_params, workload_revision)


class TestExecution:
    def __init__(self, benchmark_version, benchmark_revision, environment_name,
                 test_execution_id, test_execution_timestamp, pipeline, user_tags,
                 workload, workload_params, test_procedure, provision_config_instance,
                 provision_config_instance_params, plugin_params,
                 workload_revision=None, provision_config_revision=None,
                 distribution_version=None, distribution_flavor=None,
                 revision=None, results=None, meta_data=None):
        if results is None:
            results = {}
        # this happens when the test execution is created initially
        if meta_data is None:
            meta_data = {}
            if workload:
                meta_data.update(workload.meta_data)
            if test_procedure:
                meta_data.update(test_procedure.meta_data)
        self.benchmark_version = benchmark_version
        self.benchmark_revision = benchmark_revision
        self.environment_name = environment_name
        self.test_execution_id = test_execution_id
        self.test_execution_timestamp = test_execution_timestamp
        self.pipeline = pipeline
        self.user_tags = user_tags
        self.workload = workload
        self.workload_params = workload_params
        self.test_procedure = test_procedure
        self.provision_config_instance = provision_config_instance
        self.provision_config_instance_params = provision_config_instance_params
        self.plugin_params = plugin_params
        self.workload_revision = workload_revision
        self.provision_config_revision = provision_config_revision
        self.distribution_version = distribution_version
        self.distribution_flavor = distribution_flavor
        self.revision = revision
        self.results = results
        self.meta_data = meta_data

    @property
    def workload_name(self):
        return str(self.workload)

    @property
    def test_procedure_name(self):
        return str(self.test_procedure) if self.test_procedure else None

    @property
    def provision_config_instance_name(self):
        return "+".join(self.provision_config_instance) \
            if isinstance(self.provision_config_instance, list) \
                else self.provision_config_instance

    def add_results(self, results):
        self.results = results

    def as_dict(self):
        """
        :return: A dict representation suitable for persisting this test execution instance as JSON.
        """
        d = {
            "benchmark-version": self.benchmark_version,
            "benchmark-revision": self.benchmark_revision,
            "environment": self.environment_name,
            "test-execution-id": self.test_execution_id,
            "test-execution-timestamp": time.to_iso8601(self.test_execution_timestamp),
            "pipeline": self.pipeline,
            "user-tags": self.user_tags,
            "workload": self.workload_name,
            "provision-config-instance": self.provision_config_instance,
            "cluster": {
                "revision": self.revision,
                "distribution-version": self.distribution_version,
                "distribution-flavor": self.distribution_flavor,
                "provision-config-revision": self.provision_config_revision,
            }
        }
        if self.results:
            d["results"] = self.results.as_dict()
        if self.workload_revision:
            d["workload-revision"] = self.workload_revision
        if not self.test_procedure.auto_generated:
            d["test_procedure"] = self.test_procedure_name
        if self.workload_params:
            d["workload-params"] = self.workload_params
        if self.provision_config_instance_params:
            d["provision-config-instance-params"] = self.provision_config_instance_params
        if self.plugin_params:
            d["plugin-params"] = self.plugin_params
        return d

    def to_result_dicts(self):
        """
        :return: a list of dicts, suitable for persisting the results of this test execution in a format that is Kibana-friendly.
        """
        result_template = {
            "benchmark-version": self.benchmark_version,
            "benchmark-revision": self.benchmark_revision,
            "environment": self.environment_name,
            "test-execution-id": self.test_execution_id,
            "test-execution-timestamp": time.to_iso8601(self.test_execution_timestamp),
            "distribution-version": self.distribution_version,
            "distribution-flavor": self.distribution_flavor,
            "user-tags": self.user_tags,
            "workload": self.workload_name,
            "test_procedure": self.test_procedure_name,
            "provision-config-instance": self.provision_config_instance_name,
            # allow to logically delete records, e.g. for UI purposes when we only want to show the latest result
            "active": True
        }
        if self.distribution_version:
            result_template["distribution-major-version"] = versions.major_version(self.distribution_version)
        if self.provision_config_revision:
            result_template["provision-config-revision"] = self.provision_config_revision
        if self.workload_revision:
            result_template["workload-revision"] = self.workload_revision
        if self.workload_params:
            result_template["workload-params"] = self.workload_params
        if self.provision_config_instance_params:
            result_template["provision-config-instance-params"] = self.provision_config_instance_params
        if self.plugin_params:
            result_template["plugin-params"] = self.plugin_params
        if self.meta_data:
            result_template["meta"] = self.meta_data

        all_results = []

        for item in self.results.as_flat_list():
            result = result_template.copy()
            result.update(item)
            all_results.append(result)

        return all_results

    @classmethod
    def from_dict(cls, d):
        user_tags = d.get("user-tags", {})
        # TODO: cluster is optional for BWC. This can be removed after some grace period.
        cluster = d.get("cluster", {})
        return TestExecution(d["benchmark-version"], d.get("benchmark-revision"), d["environment"], d["test-execution-id"],
                    time.from_is8601(d["test-execution-timestamp"]),
                    d["pipeline"], user_tags, d["workload"], d.get("workload-params"),
                    d.get("test_procedure"), d["provision-config-instance"],
                    d.get("provision-config-instance-params"), d.get("plugin-params"),
                    workload_revision=d.get("workload-revision"),
                    provision_config_revision=cluster.get("provision-config-revision"),
                    distribution_version=cluster.get("distribution-version"),
                    distribution_flavor=cluster.get("distribution-flavor"),
                    revision=cluster.get("revision"), results=d.get("results"), meta_data=d.get("meta", {}))


class TestExecutionStore:
    def __init__(self, cfg):
        self.cfg = cfg
        self.environment_name = cfg.opts("system", "env.name")

    def find_by_test_execution_id(self, test_execution_id):
        raise NotImplementedError("abstract method")

    def list(self):
        raise NotImplementedError("abstract method")

    def store_test_execution(self, test_execution):
        raise NotImplementedError("abstract method")

    def _max_results(self):
        return int(self.cfg.opts("system", "list.test_executions.max_results"))


# Does not inherit from TestExecutionStore as it is only a delegator with the same API.
class CompositeTestExecutionStore:
    """
    Internal helper class to store test executions as file and to OpenSearch in case users
    want OpenSearch as a test executions store.

    It provides the same API as TestExecutionStore. It delegates writes to all stores
    and all read operations only the OpenSearch test execution store.
    """
    def __init__(self, os_store, file_store):
        self.os_store = os_store
        self.file_store = file_store

    def find_by_test_execution_id(self, test_execution_id):
        return self.os_store.find_by_test_execution_id(test_execution_id)

    def store_test_execution(self, test_execution):
        self.file_store.store_test_execution(test_execution)
        self.os_store.store_test_execution(test_execution)

    def list(self):
        return self.os_store.list()


class FileTestExecutionStore(TestExecutionStore):
    def store_test_execution(self, test_execution):
        doc = test_execution.as_dict()
        test_execution_path = paths.test_execution_root(self.cfg, test_execution_id=test_execution.test_execution_id)
        io.ensure_dir(test_execution_path)
        with open(self._test_execution_file(), mode="wt", encoding="utf-8") as f:
            f.write(json.dumps(doc, indent=True, ensure_ascii=False))

    def _test_execution_file(self, test_execution_id=None):
        return os.path.join(paths.test_execution_root(cfg=self.cfg, test_execution_id=test_execution_id), "test_execution.json")

    def list(self):
        results = glob.glob(self._test_execution_file(test_execution_id="*"))
        all_test_executions = self._to_test_executions(results)
        return all_test_executions[:self._max_results()]

    def find_by_test_execution_id(self, test_execution_id):
        test_execution_file = self._test_execution_file(test_execution_id=test_execution_id)
        if io.exists(test_execution_file):
            test_executions = self._to_test_executions([test_execution_file])
            if test_executions:
                return test_executions[0]
        raise exceptions.NotFound("No test execution with test execution id [{}]".format(test_execution_id))

    def _to_test_executions(self, results):
        test_executions = []
        for result in results:
            # noinspection PyBroadException
            try:
                with open(result, mode="rt", encoding="utf-8") as f:
                    test_executions.append(TestExecution.from_dict(json.loads(f.read())))
            except BaseException:
                logging.getLogger(__name__).exception("Could not load test_execution file [%s] (incompatible format?) Skipping...", result)
        return sorted(test_executions, key=lambda r: r.test_execution_timestamp, reverse=True)


class EsTestExecutionStore(TestExecutionStore):
    INDEX_PREFIX = "benchmark-test-executions-"
    TEST_EXECUTION_DOC_TYPE = "_doc"

    def __init__(self, cfg, client_factory_class=OsClientFactory, index_template_provider_class=IndexTemplateProvider):
        """
        Creates a new metrics store.

        :param cfg: The config object. Mandatory.
        :param client_factory_class: This parameter is optional and needed for testing.
        :param index_template_provider_class: This parameter is optional
        and needed for testing.
        """
        super().__init__(cfg)
        self.client = client_factory_class(cfg).create()
        self.index_template_provider = index_template_provider_class(cfg)

    def store_test_execution(self, test_execution):
        doc = test_execution.as_dict()
        # always update the mapping to the latest version
        self.client.put_template("benchmark-test-executions", self.index_template_provider.test_executions_template())
        self.client.index(
            index=self.index_name(test_execution),
            doc_type=EsTestExecutionStore.TEST_EXECUTION_DOC_TYPE,
            item=doc,
            id=test_execution.test_execution_id)

    def index_name(self, test_execution):
        test_execution_timestamp = test_execution.test_execution_timestamp
        return f"{EsTestExecutionStore.INDEX_PREFIX}{test_execution_timestamp:%Y-%m}"

    def list(self):
        filters = [{
            "term": {
                "environment": self.environment_name
            }
        }]

        query = {
            "query": {
                "bool": {
                    "filter": filters
                }
            },
            "size": self._max_results(),
            "sort": [
                {
                    "test-execution-timestamp": {
                        "order": "desc"
                    }
                }
            ]
        }
        result = self.client.search(index="%s*" % EsTestExecutionStore.INDEX_PREFIX, body=query)
        hits = result["hits"]["total"]
        # OpenSearch 1.0+
        if isinstance(hits, dict):
            hits = hits["value"]
        if hits > 0:
            return [TestExecution.from_dict(v["_source"]) for v in result["hits"]["hits"]]
        else:
            return []

    def find_by_test_execution_id(self, test_execution_id):
        query = {
            "query": {
                "bool": {
                    "filter": [
                        {
                            "term": {
                                "test-execution-id": test_execution_id
                            }
                        }
                    ]
                }
            }
        }
        result = self.client.search(index="%s*" % EsTestExecutionStore.INDEX_PREFIX, body=query)
        hits = result["hits"]["total"]
        # OpenSearch 1.0+
        if isinstance(hits, dict):
            hits = hits["value"]
        if hits == 1:
            return TestExecution.from_dict(result["hits"]["hits"][0]["_source"])
        elif hits > 1:
            raise exceptions.BenchmarkAssertionError(
                "Expected one test execution to match test ex id [{}] but there were [{}] matches.".format(test_execution_id, hits))
        else:
            raise exceptions.NotFound("No test_execution with test_execution id [{}]".format(test_execution_id))


class OsResultsStore:
    """
    Stores the results of a test_execution in a format that is
    better suited for reporting with OpenSearch Dashboards.
    """
    INDEX_PREFIX = "benchmark-results-"
    RESULTS_DOC_TYPE = "_doc"

    def __init__(self, cfg, client_factory_class=OsClientFactory, index_template_provider_class=IndexTemplateProvider):
        """
        Creates a new results store.

        :param cfg: The config object. Mandatory.
        :param client_factory_class: This parameter is optional and needed for testing.
        :param index_template_provider_class: This parameter is optional and needed for testing.
        """
        self.cfg = cfg
        self.client = client_factory_class(cfg).create()
        self.index_template_provider = index_template_provider_class(cfg)

    def store_results(self, test_execution):
        # always update the mapping to the latest version
        self.client.put_template("benchmark-results", self.index_template_provider.results_template())
        self.client.bulk_index(index=self.index_name(test_execution),
                               doc_type=OsResultsStore.RESULTS_DOC_TYPE,
                               items=test_execution.to_result_dicts())

    def index_name(self, test_execution):
        test_execution_timestamp = test_execution.test_execution_timestamp
        return f"{OsResultsStore.INDEX_PREFIX}{test_execution_timestamp:%Y-%m}"


class NoopResultsStore:
    """
    Does not store any results separately as these are stored as part of the test_execution on the file system.
    """
    def store_results(self, test_execution):
        pass


# helper function for encoding and decoding float keys so that the OpenSearch metrics store can save them.
def encode_float_key(k):
    # ensure that the key is indeed a float to unify the representation (e.g. 50 should be represented as "50_0")
    return str(float(k)).replace(".", "_")


def percentiles_for_sample_size(sample_size):
    # if needed we can come up with something smarter but it'll do for now
    if sample_size < 1:
        raise AssertionError("Percentiles require at least one sample")
    elif sample_size == 1:
        return [100]
    elif 1 < sample_size < 10:
        return [50, 100]
    elif 10 <= sample_size < 100:
        return [50, 90, 100]
    elif 100 <= sample_size < 1000:
        return [50, 90, 99, 100]
    elif 1000 <= sample_size < 10000:
        return [50, 90, 99, 99.9, 100]
    else:
        return [50, 90, 99, 99.9, 99.99, 100]


class GlobalStatsCalculator:
    def __init__(self, store, workload, test_procedure):
        self.store = store
        self.logger = logging.getLogger(__name__)
        self.workload = workload
        self.test_procedure = test_procedure

    def __call__(self):
        result = GlobalStats()

        for tasks in self.test_procedure.schedule:
            for task in tasks:
                t = task.name
                op_type = task.operation.type
                error_rate = self.error_rate(t, op_type)
                duration = self.duration(t)
                if task.operation.include_in_reporting or error_rate > 0:
                    self.logger.debug("Gathering request metrics for [%s].", t)
                    result.add_op_metrics(
                        t,
                        task.operation.name,
                        self.summary_stats("throughput", t, op_type),
                        self.single_latency(t, op_type),
                        self.single_latency(t, op_type, metric_name="service_time"),
                        self.single_latency(t, op_type, metric_name="processing_time"),
                        error_rate,
                        duration,
                        self.merge(
                            self.workload.meta_data,
                            self.test_procedure.meta_data,
                            task.operation.meta_data,
                            task.meta_data)
                    )
        self.logger.debug("Gathering indexing metrics.")
        result.total_time = self.sum("indexing_total_time")
        result.total_time_per_shard = self.shard_stats("indexing_total_time")
        result.indexing_throttle_time = self.sum("indexing_throttle_time")
        result.indexing_throttle_time_per_shard = self.shard_stats("indexing_throttle_time")
        result.merge_time = self.sum("merges_total_time")
        result.merge_time_per_shard = self.shard_stats("merges_total_time")
        result.merge_count = self.sum("merges_total_count")
        result.refresh_time = self.sum("refresh_total_time")
        result.refresh_time_per_shard = self.shard_stats("refresh_total_time")
        result.refresh_count = self.sum("refresh_total_count")
        result.flush_time = self.sum("flush_total_time")
        result.flush_time_per_shard = self.shard_stats("flush_total_time")
        result.flush_count = self.sum("flush_total_count")
        result.merge_throttle_time = self.sum("merges_total_throttled_time")
        result.merge_throttle_time_per_shard = self.shard_stats("merges_total_throttled_time")

        self.logger.debug("Gathering ML max processing times.")
        result.ml_processing_time = self.ml_processing_time_stats()

        self.logger.debug("Gathering garbage collection metrics.")
        result.young_gc_time = self.sum("node_total_young_gen_gc_time")
        result.young_gc_count = self.sum("node_total_young_gen_gc_count")
        result.old_gc_time = self.sum("node_total_old_gen_gc_time")
        result.old_gc_count = self.sum("node_total_old_gen_gc_count")

        self.logger.debug("Gathering segment memory metrics.")
        result.memory_segments = self.median("segments_memory_in_bytes")
        result.memory_doc_values = self.median("segments_doc_values_memory_in_bytes")
        result.memory_terms = self.median("segments_terms_memory_in_bytes")
        result.memory_norms = self.median("segments_norms_memory_in_bytes")
        result.memory_points = self.median("segments_points_memory_in_bytes")
        result.memory_stored_fields = self.median("segments_stored_fields_memory_in_bytes")
        result.store_size = self.sum("store_size_in_bytes")
        result.translog_size = self.sum("translog_size_in_bytes")

        # convert to int, fraction counts are senseless
        median_segment_count = self.median("segments_count")
        result.segment_count = int(median_segment_count) if median_segment_count is not None else median_segment_count

        self.logger.debug("Gathering transform processing times.")
        result.total_transform_processing_times = self.total_transform_metric("total_transform_processing_time")
        result.total_transform_index_times = self.total_transform_metric("total_transform_index_time")
        result.total_transform_search_times = self.total_transform_metric("total_transform_search_time")
        result.total_transform_throughput = self.total_transform_metric("total_transform_throughput")

        return result

    def merge(self, *args):
        # This is similar to dict(collections.ChainMap(args)) except that we skip `None` in our implementation.
        result = {}
        for arg in args:
            if arg is not None:
                result.update(arg)
        return result

    def sum(self, metric_name):
        values = self.store.get(metric_name)
        if values:
            return sum(values)
        else:
            return None

    def one(self, metric_name):
        return self.store.get_one(metric_name)

    def summary_stats(self, metric_name, task_name, operation_type):
        mean = self.store.get_mean(metric_name, task=task_name, operation_type=operation_type, sample_type=SampleType.Normal)
        median = self.store.get_median(metric_name, task=task_name, operation_type=operation_type, sample_type=SampleType.Normal)
        unit = self.store.get_unit(metric_name, task=task_name, operation_type=operation_type)
        stats = self.store.get_stats(metric_name, task=task_name, operation_type=operation_type, sample_type=SampleType.Normal)
        if mean and median and stats:
            return {
                "min": stats["min"],
                "mean": mean,
                "median": median,
                "max": stats["max"],
                "unit": unit
            }
        else:
            return {
                "min": None,
                "mean": None,
                "median": None,
                "max": None,
                "unit": unit
            }

    def shard_stats(self, metric_name):
        values = self.store.get_raw(metric_name, mapper=lambda doc: doc["per-shard"])
        unit = self.store.get_unit(metric_name)
        if values:
            flat_values = [w for v in values for w in v]
            return {
                "min": min(flat_values),
                "median": statistics.median(flat_values),
                "max": max(flat_values),
                "unit": unit
            }
        else:
            return {}

    def ml_processing_time_stats(self):
        values = self.store.get_raw("ml_processing_time")
        result = []
        if values:
            for v in values:
                result.append({
                    "job": v["job"],
                    "min": v["min"],
                    "mean": v["mean"],
                    "median": v["median"],
                    "max": v["max"],
                    "unit": v["unit"]
                })
        return result

    def total_transform_metric(self, metric_name):
        values = self.store.get_raw(metric_name)
        result = []
        if values:
            for v in values:
                transform_id = v.get("meta", {}).get("transform_id")
                if transform_id is not None:
                    result.append({
                        "id": transform_id,
                        "mean": v["value"],
                        "unit": v["unit"]
                    })
        return result

    def error_rate(self, task_name, operation_type):
        return self.store.get_error_rate(task=task_name, operation_type=operation_type, sample_type=SampleType.Normal)

    def duration(self, task_name):
        return self.store.get_one("service_time", task=task_name, mapper=lambda doc: doc["relative-time-ms"],
                                  sort_key="relative-time-ms", sort_reverse=True)

    def median(self, metric_name, task_name=None, operation_type=None, sample_type=None):
        return self.store.get_median(metric_name, task=task_name, operation_type=operation_type, sample_type=sample_type)

    def single_latency(self, task, operation_type, metric_name="latency"):
        sample_type = SampleType.Normal
        stats = self.store.get_stats(metric_name, task=task, operation_type=operation_type, sample_type=sample_type)
        sample_size = stats["count"] if stats else 0
        if sample_size > 0:
            percentiles = self.store.get_percentiles(metric_name,
                                                     task=task,
                                                     operation_type=operation_type,
                                                     sample_type=sample_type,
                                                     percentiles=percentiles_for_sample_size(sample_size))
            mean = self.store.get_mean(metric_name,
                                       task=task,
                                       operation_type=operation_type,
                                       sample_type=sample_type)
            unit = self.store.get_unit(metric_name, task=task, operation_type=operation_type)
            stats = collections.OrderedDict()
            for k, v in percentiles.items():
                # safely encode so we don't have any dots in field names
                stats[encode_float_key(k)] = v
            stats["mean"] = mean
            stats["unit"] = unit
            return stats
        else:
            return {}


class GlobalStats:
    def __init__(self, d=None):
        self.op_metrics = self.v(d, "op_metrics", default=[])
        self.total_time = self.v(d, "total_time")
        self.total_time_per_shard = self.v(d, "total_time_per_shard", default={})
        self.indexing_throttle_time = self.v(d, "indexing_throttle_time")
        self.indexing_throttle_time_per_shard = self.v(d, "indexing_throttle_time_per_shard", default={})
        self.merge_time = self.v(d, "merge_time")
        self.merge_time_per_shard = self.v(d, "merge_time_per_shard", default={})
        self.merge_count = self.v(d, "merge_count")
        self.refresh_time = self.v(d, "refresh_time")
        self.refresh_time_per_shard = self.v(d, "refresh_time_per_shard", default={})
        self.refresh_count = self.v(d, "refresh_count")
        self.flush_time = self.v(d, "flush_time")
        self.flush_time_per_shard = self.v(d, "flush_time_per_shard", default={})
        self.flush_count = self.v(d, "flush_count")
        self.merge_throttle_time = self.v(d, "merge_throttle_time")
        self.merge_throttle_time_per_shard = self.v(d, "merge_throttle_time_per_shard", default={})
        self.ml_processing_time = self.v(d, "ml_processing_time", default=[])

        self.young_gc_time = self.v(d, "young_gc_time")
        self.young_gc_count = self.v(d, "young_gc_count")
        self.old_gc_time = self.v(d, "old_gc_time")
        self.old_gc_count = self.v(d, "old_gc_count")

        self.memory_segments = self.v(d, "memory_segments")
        self.memory_doc_values = self.v(d, "memory_doc_values")
        self.memory_terms = self.v(d, "memory_terms")
        self.memory_norms = self.v(d, "memory_norms")
        self.memory_points = self.v(d, "memory_points")
        self.memory_stored_fields = self.v(d, "memory_stored_fields")
        self.store_size = self.v(d, "store_size")
        self.translog_size = self.v(d, "translog_size")
        self.segment_count = self.v(d, "segment_count")

        self.total_transform_search_times = self.v(d, "total_transform_search_times")
        self.total_transform_index_times = self.v(d, "total_transform_index_times")
        self.total_transform_processing_times = self.v(d, "total_transform_processing_times")
        self.total_transform_throughput = self.v(d, "total_transform_throughput")

    def as_dict(self):
        return self.__dict__

    def as_flat_list(self):
        def op_metrics(op_item, key, single_value=False):
            doc = {
                "task": op_item["task"],
                "operation": op_item["operation"],
                "name": key
            }
            if single_value:
                doc["value"] = {"single":  op_item[key]}
            else:
                doc["value"] = op_item[key]
            if "meta" in op_item:
                doc["meta"] = op_item["meta"]
            return doc

        all_results = []
        for metric, value in self.as_dict().items():
            if metric == "op_metrics":
                for item in value:
                    if "throughput" in item:
                        all_results.append(op_metrics(item, "throughput"))
                    if "latency" in item:
                        all_results.append(op_metrics(item, "latency"))
                    if "service_time" in item:
                        all_results.append(op_metrics(item, "service_time"))
                    if "processing_time" in item:
                        all_results.append(op_metrics(item, "processing_time"))
                    if "error_rate" in item:
                        all_results.append(op_metrics(item, "error_rate", single_value=True))
                    if "duration" in item:
                        all_results.append(op_metrics(item, "duration", single_value=True))
            elif metric == "ml_processing_time":
                for item in value:
                    all_results.append({
                        "job": item["job"],
                        "name": "ml_processing_time",
                        "value": {
                            "min": item["min"],
                            "mean": item["mean"],
                            "median": item["median"],
                            "max": item["max"]
                        }
                    })
            elif metric.startswith("total_transform_") and value is not None:
                for item in value:
                    all_results.append({
                        "id": item["id"],
                        "name": metric,
                        "value": {
                            "single": item["mean"]
                        }
                    })
            elif metric.endswith("_time_per_shard"):
                if value:
                    all_results.append({"name": metric, "value": value})
            elif value is not None:
                result = {
                    "name": metric,
                    "value": {
                        "single": value
                    }
                }
                all_results.append(result)
        # sorting is just necessary to have a stable order for tests. As we just have a small number of metrics, the overhead is neglible.
        return sorted(all_results, key=lambda m: m["name"])

    def v(self, d, k, default=None):
        return d.get(k, default) if d else default

    def add_op_metrics(self, task, operation, throughput, latency, service_time, processing_time, error_rate, duration, meta):
        doc = {
            "task": task,
            "operation": operation,
            "throughput": throughput,
            "latency": latency,
            "service_time": service_time,
            "processing_time": processing_time,
            "error_rate": error_rate,
            "duration": duration
        }
        if meta:
            doc["meta"] = meta
        self.op_metrics.append(doc)

    def tasks(self):
        # ensure we can read test_execution.json files before Benchmark 0.8.0
        return [v.get("task", v["operation"]) for v in self.op_metrics]

    def metrics(self, task):
        # ensure we can read test_execution.json files before Benchmark 0.8.0
        for r in self.op_metrics:
            if r.get("task", r["operation"]) == task:
                return r
        return None


class SystemStatsCalculator:
    def __init__(self, store, node_name):
        self.store = store
        self.logger = logging.getLogger(__name__)
        self.node_name = node_name

    def __call__(self):
        result = SystemStats()
        self.logger.debug("Calculating system metrics for [%s]", self.node_name)
        self.logger.debug("Gathering disk metrics.")
        self.add(result, "final_index_size_bytes", "index_size")
        self.add(result, "disk_io_write_bytes", "bytes_written")
        self.logger.debug("Gathering node startup time metrics.")
        self.add(result, "node_startup_time", "startup_time")
        return result

    def add(self, result, raw_metric_key, summary_metric_key):
        metric_value = self.store.get_one(raw_metric_key, node_name=self.node_name)
        metric_unit = self.store.get_unit(raw_metric_key, node_name=self.node_name)
        if metric_value:
            self.logger.debug("Adding record for [%s] with value [%s].", raw_metric_key, str(metric_value))
            result.add_node_metrics(self.node_name, summary_metric_key, metric_value, metric_unit)
        else:
            self.logger.debug("Skipping incomplete [%s] record.", raw_metric_key)


class SystemStats:
    def __init__(self, d=None):
        self.node_metrics = self.v(d, "node_metrics", default=[])

    def v(self, d, k, default=None):
        return d.get(k, default) if d else default

    def add_node_metrics(self, node, name, value, unit):
        metric = {
            "node": node,
            "name": name,
            "value": value
        }
        if unit:
            metric["unit"] = unit
        self.node_metrics.append(metric)

    def as_flat_list(self):
        all_results = []
        for v in self.node_metrics:
            all_results.append({"node": v["node"], "name": v["name"], "value": {"single": v["value"]}})
        # Sort for a stable order in tests.
        return sorted(all_results, key=lambda m: m["name"])<|MERGE_RESOLUTION|>--- conflicted
+++ resolved
@@ -179,13 +179,12 @@
 
     def __init__(self, cfg):
         self._config = cfg
-<<<<<<< HEAD
-        host = self._config.opts("results_publishing", "datastore.host")
-        port = self._config.opts("results_publishing", "datastore.port")
-        secure = convert.to_bool(self._config.opts("results_publishing", "datastore.secure"))
-        user = self._config.opts("results_publishing", "datastore.user")
-
-        metrics_amazon_aws_log_in = self._config.opts("results_publishing", "datastore.amazon_aws_log_in",
+        host = self._config.opts("reporting", "datastore.host")
+        port = self._config.opts("reporting", "datastore.port")
+        secure = convert.to_bool(self._config.opts("reporting", "datastore.secure"))
+        user = self._config.opts("reporting", "datastore.user")
+
+        metrics_amazon_aws_log_in = self._config.opts("reporting", "datastore.amazon_aws_log_in",
                                                       default_value=None, mandatory=False)
         metrics_aws_access_key_id = None
         metrics_aws_secret_access_key = None
@@ -193,13 +192,13 @@
         metrics_aws_service = None
 
         if metrics_amazon_aws_log_in == 'config':
-            metrics_aws_access_key_id = self._config.opts("results_publishing", "datastore.aws_access_key_id",
+            metrics_aws_access_key_id = self._config.opts("reporting", "datastore.aws_access_key_id",
                                                           default_value=None, mandatory=False)
-            metrics_aws_secret_access_key = self._config.opts("results_publishing", "datastore.aws_secret_access_key",
+            metrics_aws_secret_access_key = self._config.opts("reporting", "datastore.aws_secret_access_key",
                                                               default_value=None, mandatory=False)
-            metrics_aws_region = self._config.opts("results_publishing", "datastore.region",
+            metrics_aws_region = self._config.opts("reporting", "datastore.region",
                                                    default_value=None, mandatory=False)
-            metrics_aws_service = self._config.opts("results_publishing", "datastore.service",
+            metrics_aws_service = self._config.opts("reporting", "datastore.service",
                                                     default_value=None, mandatory=False)
         elif metrics_amazon_aws_log_in == 'environment':
             metrics_aws_access_key_id = os.getenv("OSB_DATASTORE_AWS_ACCESS_KEY_ID", default=None)
@@ -230,13 +229,6 @@
             if (metrics_aws_service not in ['es', 'aoss']):
                 raise exceptions.ConfigError("datastore.service can only be one of 'es' or 'aoss'") from None
 
-
-=======
-        host = self._config.opts("reporting", "datastore.host")
-        port = self._config.opts("reporting", "datastore.port")
-        secure = convert.to_bool(self._config.opts("reporting", "datastore.secure"))
-        user = self._config.opts("reporting", "datastore.user")
->>>>>>> 40ed4613
         try:
             password = os.environ["OSB_DATASTORE_PASSWORD"]
         except KeyError:
