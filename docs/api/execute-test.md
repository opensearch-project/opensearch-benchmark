---
layout: default
title: Execute Test
parent: Benchmark API
nav_order: 10
---

The `execute-test` command of OpenSearch Benchmark executes tests against your OpenSearch cluster.


## Syntax

```bash
opensearch-benchmark execute-test <arguments>
```


### Common Arguments

See [All Arguments](#all-arguments) for an exhaustive list of arguments

Argument | Description | Required
:--- | :--- |:---
`workload` | The dataset and operations that execute during a test. See [OpenSearch Benchmark Workloads repository](https://github.com/opensearch-project/opensearch-benchmark-workloads) for more details on workloads. | Yes
`workload-params` | Parameters defined within each workload that can be overwritten. These parameters are outlined in the README of each workload. You can find an example of the parameters for the eventdata workload [here](https://github.com/opensearch-project/opensearch-benchmark-workloads/tree/main/eventdata#parameters).  | No
`scenario` | Scenarios define the sequence of operations and parameters for a specific workload. When no `scenario` is specified, Benchmark selects the default for the workload. You can find an example scenario [here](https://github.com/opensearch-project/opensearch-benchmark-workloads/blob/main/eventdata/scenarios/default.json). | No
`client-options` | Options for the [OpenSearch Python client](https://opensearch.org/docs/latest/clients/python/). Required if testing against a cluster with security enabled. | No
`pipeline` | Steps required to execute a test, including provisioning an OpenSearch from source code or a specified distribution. Defaults to `from-sources` which provisions an OpenSearch cluster from source code. | No
`distribution-version` | The OpenSearch version to use for a given test. Defining a version can be useful when using a `pipeline` that includes provisioning. When using a `pipeline` without provisioning, Benchmark will automatically determine the version | No
`target-hosts` | The OpenSearch endpoint(s) to execute a test against. This should only be specified with  `--pipeline=benchmark-only`  | No
`test-mode` | Run a single iteration of each operation in the Scenario. The test provides a quick way for sanity checking a testing configuration. Therefore, do not use `test-mode` for actual benchmarking. | No
`kill-running-processes` | Kill any running OpenSearch Benchmark processes on the local machine before the test executes. | No

*Example 1*

```
opensearch-benchmark execute-test --workload eventdata --test-mode
```

Provision an OpenSearch node on the local machine based on the latest source code in Github and execute the `eventdata` workload in test mode.

*Example 2*

```
opensearch-benchmark execute-test --workload http_logs --pipeline benchmark-only --target-hosts <endpoint> --workload-params "bulk_indexing_clients:1,ingest_percentage:10"
```

Execute the `http_logs` workload against an existing OpenSearch cluster but only use one client for indexing and only ingest 10% of the total data corpus.

*Example 3*

```
opensearch-benchmark execute-test --workload nyc_taxis --pipeline benchmark-only --target-hosts <endpoint> --client-options "verify_certs:false,use_ssl:true,basic_auth_user:admin,basic_auth_password:admin"
```

Execute the `nyc_taxis` workload against an existing OpenSearch cluster with the security plugin enabled.


### All Arguments

Argument | Description | Required
:--- | :--- |:---
`distribution-version` | Define the version of the OpenSearch distribution to download. Check https://opensearch.org/docs/version-history/ for released versions. | No
`cluster-config-path` | Define the path to the cluster-configs and plugin configurations to use. | No
`cluster-config-repository` | Define repository from where Benchmark will load cluster-configs (default: `default`). | No
`cluster-config-revision` | Define a specific revision in the cluster-config repository that Benchmark should use. | No
`test-execution-id` | Define a unique id for this test_execution. | No
`pipeline` | Select the pipeline to run. | No
`revision` | Define the source code revision for building the benchmark candidate. 'current' uses the source tree as is, 'latest' fetches the latest version on main. It is also possible to specify a commit id or an ISO timestamp. The timestamp must be specified as: "@ts" where "ts" must be a valid ISO 8601 timestamp, e.g. "@2013-07-27T10:37:00Z" (default: `current`). | No
`workload-repository` | Define the repository from where Benchmark will load workloads (default: `default`). | No
`workload-path` | Define the path to a workload. | No
`workload-revision` | Define a specific revision in the workload repository that Benchmark should use. | No
`workload` | Define the workload to use. List possible workloads with `opensearch-benchmark list workloads`. | No
`workload-params` | Define a comma-separated list of key:value pairs that are injected verbatim to the workload as variables. | No
<<<<<<< HEAD
`scenario` | Define the scenario to use. List possible scenarios for workloads with `opensearch-benchmark info --workload=<workload_name>`. | No
`provision-config-instance` | Define the provision_config_instance to use. List possible provision_config_instances with `opensearch-benchmark list provision_config_instances` (default: `defaults`). | No
`provision-config-instance-params` | Define a comma-separated list of key:value pairs that are injected verbatim as variables for the provision_config_instance. | No
=======
`test-procedure` | Define the test_procedure to use. List possible test_procedures for workloads with `opensearch-benchmark list workloads`. | No
`cluster-config` | Define the cluster-config to use. List possible cluster-configs with `opensearch-benchmark list cluster-configs` (default: `defaults`). | No
`provision-config-instance-params` | Define a comma-separated list of key:value pairs that are injected verbatim as variables for the cluster-config. | No
>>>>>>> a23c0a5d
`runtime-jdk` | The major version of the runtime JDK to use. | No
`opensearch-plugins` | Define the OpenSearch plugins to install. (default: install no plugins). | No
`plugin-params` | Define a comma-separated list of key:value pairs that are injected verbatim to all plugins as variables. | No
`target-hosts` | Define a comma-separated list of host:port pairs which should be targeted if using the pipeline 'benchmark-only' (default: `localhost:9200`). | No
`load-worker-coordinator-hosts` | Define a comma-separated list of hosts which should generate load (default: `localhost`). | No
`client-options` | Define a comma-separated list of client options to use. The options will be passed to the OpenSearch Python client (default: `timeout:60`). | No
`on-error` | Controls how Benchmark behaves on response errors. Options are `continue` and `abort` (default: `continue`). | No
`telemetry` | Enable the provided telemetry devices, provided as a comma-separated list. List possible telemetry devices with `opensearch-benchmark list telemetry`. | No
`telemetry-params` | Define a comma-separated list of key:value pairs that are injected verbatim to the telemetry devices as parameters. | No
`distribution-repository` | Define the repository from where the OpenSearch distribution should be downloaded (default: `release`). | No
`include-tasks` | Defines a comma-separated list of tasks to run. By default all tasks of a scenario are run. | No
`exclude-tasks` | Defines a comma-separated list of tasks not to run. By default all tasks of a scenario are run. | No
`user-tag` | Define a user-specific key-value pair (separated by ':'). It is added to each metric record as meta info. Example: intention:baseline-ticket-12345 | No
`results-format` | Define the output format for the command line results. Options are `markdown` and `csv` (default: `markdown`). | No
`results-numbers-align` | Define the output column number alignment for the command line results. Options are `right`, `center`, `left` and `decimal` (default: right). | No
`show-in-results` | Define which values are shown in the summary publish. Options are `available`, `all-percentiles` and `all` (default: `available`). | No
`results-file` | Write the command line results also to the provided file. | No
`preserve-install` | Keep the benchmark candidate and its index. (default: false). | No
`test-mode` | Runs the given workload in 'test mode'. Meant to check a workload for errors but not for real benchmarks (default: false). | No
`enable-worker-coordinator-profiling` | Enables a profiler for analyzing the performance of calls in Benchmark's worker coordinator (default: false). | No
`enable-assertions` | Enables assertion checks for tasks (default: false). | No
`kill-running-processes` | If any processes is running, it is going to kill them and allow Benchmark to continue to run. | No
`quiet` | Suppress as much as output as possible (default: false). | No
`offline` | Assume that Benchmark has no connection to the Internet (default: false). | No
<|MERGE_RESOLUTION|>--- conflicted
+++ resolved
@@ -72,15 +72,9 @@
 `workload-revision` | Define a specific revision in the workload repository that Benchmark should use. | No
 `workload` | Define the workload to use. List possible workloads with `opensearch-benchmark list workloads`. | No
 `workload-params` | Define a comma-separated list of key:value pairs that are injected verbatim to the workload as variables. | No
-<<<<<<< HEAD
 `scenario` | Define the scenario to use. List possible scenarios for workloads with `opensearch-benchmark info --workload=<workload_name>`. | No
-`provision-config-instance` | Define the provision_config_instance to use. List possible provision_config_instances with `opensearch-benchmark list provision_config_instances` (default: `defaults`). | No
-`provision-config-instance-params` | Define a comma-separated list of key:value pairs that are injected verbatim as variables for the provision_config_instance. | No
-=======
-`test-procedure` | Define the test_procedure to use. List possible test_procedures for workloads with `opensearch-benchmark list workloads`. | No
 `cluster-config` | Define the cluster-config to use. List possible cluster-configs with `opensearch-benchmark list cluster-configs` (default: `defaults`). | No
 `provision-config-instance-params` | Define a comma-separated list of key:value pairs that are injected verbatim as variables for the cluster-config. | No
->>>>>>> a23c0a5d
 `runtime-jdk` | The major version of the runtime JDK to use. | No
 `opensearch-plugins` | Define the OpenSearch plugins to install. (default: install no plugins). | No
 `plugin-params` | Define a comma-separated list of key:value pairs that are injected verbatim to all plugins as variables. | No
